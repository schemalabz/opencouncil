{
    "MeetingCard": {
        "noVideo": "Χωρίς μέσα",
        "withVideo": "Βίντεο",
        "withAudio": "Ήχος",
        "withAgenda": "Διάταξη",
        "subjects": "θέματα",
        "moreSubjects": "και άλλα {count} θέματα",
        "mostRecent": "Πιο πρόσφατη συνεδρίαση",
        "beingProcessed": "Επεξεργαζόμαστε τη συνεδρίαση",
        "loading": "Φόρτωση...",
        "notPublic": "Μη δημόσια",
        "upcoming": "Επερχόμενη",
        "today": "Σημερινή συνεδρίαση"
    },
    "PilotPage": {
        "title": "To OpenCouncil λειτουργεί δοκιμαστικά με μερικά από τα τελευταία δημοτικά συμβούλια του Δήμου Αθηναίων.",
        "subtitle": "Οι πληροφορίες που περιέχονται ενδέχεται να έχουν λάθη.",
        "promo": "Ανοιχτή αυτοδιοίκηση",
        "words": "λέξεις",
        "minutes": "λεπτά ομιλίας",
        "people": "ομιλητές",
        "meetings": "συνεδριάσεις"
    },
    "Header": {
        "about": "Για Δήμους"
    },
    "Footer": {
        "privacy": "Πολιτική Απορρήτου",
        "terms": "Όροι Χρήσης",
        "contact": "Επικοινωνία",
        "copyright": "Όλα τα δικαιώματα διατηρούνται",
        "disclaimer": "Οι πληροφορίες που εμφανίζονται συλλέγονται αυτόματα, και ενδέχεται να μην είναι σωστές."
    },
    "CitiesList": {
        "searchPlaceholder": "Αναζήτηση πόλεων...",
        "addCity": "Προσθήκη Πόλης",
        "addNewCity": "Προσθήκη Νέας Πόλης",
        "noCitiesFound": "Δεν βρέθηκαν πόλεις",
        "editCity": "Επεξεργασία Πόλης"
    },
    "CityForm": {
        "cityName": "Όνομα Πόλης",
        "cityNameDescription": "Εισάγετε το όνομα της πόλης.",
        "timezone": "Ζώνη Ώρας",
        "selectTimezone": "Επιλέξτε ζώνη ώρας",
        "timezoneDescription": "Επιλέξτε τη ζώνη ώρας της πόλης.",
        "cityId": "Αναγνωριστικό Πόλης",
        "cityIdDescription": "Το αναγνωριστικό θα χρησιμοποιηθεί στη διεύθυνση URL της πόλης.",
        "submitting": "Υποβολή...",
        "updateCity": "Ενημέρωση Πόλης",
        "createCity": "Δημιουργία Πόλης",
        "cancel": "Ακύρωση",
        "failedToSaveCity": "Αποτυχία αποθήκευσης πόλης",
        "unexpectedError": "Προέκυψε ένα απρόσμενο σφάλμα",
        "cityNamePlaceholder": "Όνομα Πόλης",
        "timezonePlaceholder": "Ζώνη Ώρας",
        "cityIdPlaceholder": "Αναγνωριστικό Πόλης",
        "logoImage": "Εικόνα Λογότυπου",
        "logoImagePlaceholder": "Επιλέξτε μια εικόνα",
        "logoImageDescription": "Η εικόνα που επιλέγετε θα χρησιμοποιηθεί για το λογότυπο της πόλης.",
        "logoPreview": "Προεπισκόπηση Λογότυπου",
        "details": "Λεπτομέρειες",
        "toggle": "Εναλλαγή",
        "cityNameEnPlaceholder": "Όνομα Πόλης (Αγγλικά)",
        "cityNameEnDescription": "Εισάγετε το όνομα της πόλης στα Αγγλικά.",
        "cityMunicipalityPlaceholder": "Όνομα Δήμου",
        "cityMunicipalityDescription": "Εισάγετε το όνομα του δήμου.",
        "cityMunicipalityEnPlaceholder": "Όνομα Δήμου (Αγγλικά)",
        "cityMunicipalityEnDescription": "Εισάγετε το όνομα του δήμου στα Αγγλικά.",
        "authorityType": "Τύπος Αρχής",
        "selectAuthorityType": "Επιλέξτε τον τύπο της αρχής",
        "authorityTypeDescription": "Επιλέξτε τον τύπο της αρχής που αντιστοιχεί",
        "administrativeBodies": "Διοικητικά Όργανα",
        "municipality": "Δήμος",
        "region": "Περιφέρεια",
        "CityMessageForm": {
            "sectionTitle": "Μήνυμα Πόλης",
            "toggle": "Εναλλαγή μηνύματος πόλης",
            "currentMessageStatus": "Τρέχουσα κατάσταση μηνύματος: {status}",
            "noMessageSet": "Δεν έχει οριστεί μήνυμα για αυτή την πόλη.",
            "statusActive": "Ενεργό",
            "statusInactive": "Ανενεργό",
            "enableMessage": "Ενεργοποίηση μηνύματος πόλης",
            "icon": "Εικονίδιο",
            "selectIcon": "Επιλέξτε εικονίδιο",
            "customIconOption": "Προσαρμοσμένο (εισάγετε όνομα)",
            "customIconPlaceholder": "Εισάγετε όνομα εικονιδίου lucide (π.χ., 'Smile')",
            "findMoreIcons": "Βρείτε περισσότερα εικονίδια στο",
            "title": "Τίτλος",
            "titlePlaceholder": "Τίτλος μηνύματος",
            "description": "Περιγραφή",
            "descriptionPlaceholder": "Περιγραφή μηνύματος",
            "callToAction": "Κάλεσμα σε Δράση (Προαιρετικό)",
            "callToActionPlaceholder": "Κείμενο κουμπιού (π.χ., 'Μάθετε περισσότερα')",
            "urlPlaceholder": "URL (π.χ., '/athens/petition')",
            "externalLink": "Εξωτερικός σύνδεσμος (ανοίγει σε νέα καρτέλα)",
            "activeLabel": "Ενεργό (ορατό σε όλους τους χρήστες)",
            "inactiveDescription": "Τα ανενεργά μηνύματα είναι ορατά μόνο στους διαχειριστές συστήματος για προεπισκόπηση."
        }
    },
    "City": {
        "addCouncilMeeting": "Προσθήκη Συνεδρίασης",
        "councilMeetingsTracked": "{count, plural, =0 {Καμία συνεδρίαση στο OpenCouncil} =1 {1 συνεδρίαση στο OpenCouncil} other {# συνεδριάσεις στο OpenCouncil}}",
        "councilMeetings": "Συνεδριάσεις",
        "people": "Πρόσωπα",
        "parties": "Παρατάξεις",
        "consultations": "Διαβουλεύσεις",
        "membersComingSoon": "Τα μέλη θα είναι σύντομα διαθέσιμα",
        "partiesComingSoon": "Οι παρατάξεις θα είναι σύντομα διαθέσιμες",
        "addCity": "Προσθήκη Πόλης",
        "editCity": "Επεξεργασία Πόλης",
        "searchInCity": "Αναζήτηση στις συνεδριάσεις",
        "item": "πόλη",
        "addItem": "Προσθήκη Πόλης",
        "noItems": "Δεν υπάρχουν πόλεις στο OpenCouncil.",
        "allAdministrativeBodies": "Όλα τα όργανα",
        "filterByAdminBody": "Φιλτράρισμα ανά Διοικητικό Όργανο"
    },
    "AddMeetingForm": {
        "meetingName": "Όνομα Συνεδρίασης",
        "meetingNamePlaceholder": "Εισάγετε το όνομα της συνεδρίασης",
        "meetingNameDescription": "Δώστε ένα όνομα για τη συνεδρίαση",
        "meetingDate": "Ημερομηνία Συνεδρίασης",
        "meetingDateDescription": "Επιλέξτε την ημερομηνία που πραγματοποιήθηκε η συνεδρίαση.",
        "meetingTime": "Ώρα Συνεδρίασης",
        "meetingTimeDescription": "Επιλέξτε την ώρα που πραγματοποιήθηκε η συνεδρίαση.",
        "meetingVideo": "Βίντεο Συνεδρίασης",
        "selectVideo": "Επιλέξτε ένα βίντεο",
        "meetingVideoDescription": "Επιλέξτε την βιντεοσκόπηση για αυτή τη συνεδρίαση.",
        "meetingAgenda": "Ημερήσια Διάταξη",
        "meetingAgendaPlaceholder": "https://... ή αποθέστε ένα αρχείο PDF",
        "meetingAgendaDescription": "Προσθέστε τον σύνδεσμο της ημερήσιας διάταξης ή ανεβάστε το αρχείο PDF.",
        "submitting": "Υποβολή...",
        "addMeeting": "Προσθήκη Συνεδρίασης",
        "updateMeeting": "Ενημέρωση Συνεδρίασης",
        "cancel": "Ακύρωση",
        "failedToAddMeeting": "Αποτυχία προσθήκης συνεδρίασης",
        "failedToUpdateMeeting": "Αποτυχία ενημέρωσης συνεδρίασης",
        "unexpectedError": "Προέκυψε ένα απρόσμενο σφάλμα",
        "success": "Επιτυχία",
        "error": "Σφάλμα",
        "meetingCreated": "Η συνεδρίαση δημιουργήθηκε επιτυχώς",
        "meetingUpdated": "Η συνεδρίαση ενημερώθηκε επιτυχώς",
        "noVideosFound": "Δεν βρέθηκαν βίντεο",
        "details": "Λεπτομέρειες",
        "meetingId": "Αναγνωριστικό Συνεδρίασης",
        "meetingIdDescription": "Το αναγνωριστικό θα χρησιμοποιηθεί στη διεύθυνση URL της συνεδρίασης.",
        "meetingNameEnPlaceholder": "Εισάγετε το όνομα της συνεδρίασης στα Αγγλικά",
        "meetingNameEnDescription": "Δώστε το όνομα της συνεδρίασης στα Αγγλικά.",
        "administrativeBody": "Διοικητικό Όργανο",
        "selectAdministrativeBody": "Επιλέξτε διοικητικό όργανο",
        "noAdministrativeBody": "Χωρίς διοικητικό όργανο",
        "administrativeBodyDescription": "Επιλέξτε το διοικητικό όργανο στο οποίο ανήκει η συνεδρίαση",
        "administrativeBodyType": {
            "council": "Δημοτικό Συμβούλιο",
            "committee": "Δημοτική Επιτροπή",
            "community": "Δημοτική Κοινότητα"
        },
        "formErrors": "Παρακαλώ διορθώστε τα παρακάτω σφάλματα:"
    },
    "NotFoundPage": {
        "title": "Η σελίδα δεν βρέθηκε",
        "description": "Η σελίδα που αναζητάτε δεν υπάρχει ή έχει μετακινηθεί.",
        "suggestion": "Ελέγξτε τη διεύθυνση URL ή επιστρέψτε στην αρχική σελίδα.",
        "homeButton": "Αρχική Σελίδα",
        "searchButton": "Αναζήτηση",
        "goBack": "Επιστροφή στην προηγούμενη σελίδα",
        "helpTitle": "Χρειάζεστε βοήθεια;",
        "helpDescription": "Αν πιστεύετε ότι αυτό είναι λάθος, μπορείτε να επικοινωνήσετε μαζί μας."
    },
    "AboutPage": {
        "hero": {
            "title": "Φέρνουμε τους πολίτες πιο κοντά στη τοπική αυτοδιοίκηση",
            "subtitle": "Το OpenCouncil κάνει το έργο των δημοτικών συμβουλίων ορατό και προσβάσιμο σε όλους",
            "getStarted": "Ξεκινήστε",
            "scheduleCall": "Επικοινωνήστε μαζί μας"
        },
        "features": {
            "title": "Χαρακτηριστικά",
            "speakerRecognition": {
                "title": "Αναγνώριση Ομιλητή",
                "description": "Ακριβής αναγνώριση και απόδοση των ομιλητών στις συνεδριάσεις του συμβουλίου."
            },
            "accurateTranscriptions": {
                "title": "Ακριβής Απομαγνητοφώνηση",
                "description": "Δημιουργία ακριβών, κατά λέξη απομαγνητοφωνήσεων όλων των διαδικασιών του συμβουλίου."
            },
            "summarization": {
                "title": "Περίληψη",
                "description": "Αυτόματη δημιουργία συνοπτικών περιλήψεων των συνεδριάσεων του συμβουλίου."
            },
            "aiChatAssistant": {
                "title": "Βοηθός συνομιλίας AI",
                "description": "Κάντε ερωτήσεις σχετικά με τις συνεδριάσεις του συμβουλίου και λάβετε απαντήσεις από τον βοηθό συνομιλίας AI."
            },
            "highlights": {
                "title": "Επισημάνσεις",
                "description": "Παρακολουθήστε τα πιο σημαντικά μέρη κάθε συνεδρίασης, με επισημάνσεις που δημιουργούνται από AI ή χειροκίνητα."
            },
            "openSource": {
                "title": "Ανοιχτός κώδικας",
                "description": "Διαφανής ανάπτυξη, συνεχής βελτίωση. Ελαστική άδεια που επιτρέπει την εμπορική χρήση."
            },
            "openData": {
                "title": "Ανοιχτά Δεδομένα",
                "description": "Όλα τα δεδομένα που παράγουμε είναι δημόσια και διαθέσιμα μέσω ενός ανοιχτού API χωρίς αυθεντικοποίηση."
            },
            "multilingual": {
                "title": "Πολύγλωσσο",
                "description": "Υποστήριξη πολλαπλών γλωσσών για την εξυπηρέτηση πολυπολιτισμικών πόλεων. Όλες οι συνεδριάσεις μεταγράφονται στα Αγγλικά και τα Ελληνικά."
            },
            "immediateIntegration": {
                "title": "Άμεση Ενσωμάτωση",
                "description": "Συνδέστε το OpenCouncil στο δήμο σας σε λίγες ώρες, όχι μήνες."
            },
            "enhancedAccessibility": {
                "title": "Βελτιωμένη Προσβασιμότητα",
                "description": "Κάντε τις συνεδριάσεις του δημοτικού συμβουλίου κατανοητές και προσβάσιμες σε όλους τους πολίτες, συμπεριλαμβανομένων των ατόμων με αναπηρίες. Η πλατφόρμα μας διασφαλίζει ότι η τοπική δημοκρατία είναι συμπεριληπτική, διαφανής και προσιτή σε κάθε μέλος της κοινότητας."
            },
            "empowerCouncilMembers": {
                "title": "Ενδυνάμωση των Μελών του Συμβουλίου",
                "description": "Εξοπλίστε τα μέλη του συμβουλίου σας με ισχυρά εργαλεία για να βελτιστοποιήσουν την εργασία τους. Οι προηγμένες λειτουργίες αναζήτησης και οργάνωσης επιτρέπουν γρήγορη πρόσβαση σε προηγούμενες συζητήσεις, αποφάσεις και σημαντικές πληροφορίες, ενισχύοντας την παραγωγικότητα και τη λήψη τεκμηριωμένων αποφάσεων."
            },
            "buildValuableAsset": {
                "title": "Δημιουργία Πολύτιμου Περιουσιακού Στοιχείου",
                "description": "Δημιουργήστε μια πλούσια, αναζητήσιμη βάση δεδομένων των διαδικασιών του συμβουλίου. Αυτό το ανοιχτό περιουσιακό στοιχείο δεδομένων όχι μόνο προωθεί τη διαφάνεια αλλά παρέχει επίσης ανεκτίμητες πληροφορίες για τη χάραξη πολιτικής, την έρευνα και τη συμμετοχή των πολιτών, τοποθετώντας την πόλη σας στην πρωτοπορία της έξυπνης διακυβέρνησης."
            }
        },
        "pricing": {
            "title": "Απλή, Διαφανής Τιμολόγηση",
            "description": "Πιστεύουμε στη διαφανή τιμολόγηση, ειδικά όταν εξυπηρετούμε τον δημόσιο τομέα.",
            "freeTrial": {
                "title": "Δωρεάν Δοκιμή",
                "subtitle": "Δοκιμάστε το OpenCouncil",
                "features": {
                    "unlimitedDuration": "Απεριόριστη διάρκεια",
                    "fullAccess": "Πλήρης πρόσβαση σε όλες τις λειτουργίες",
                    "noPayment": "Δεν απαιτείται πληρωμή ή δέσμευση",
                    "dedicatedSupport": "Αφοσιωμένη υποστήριξη κατά τη διάρκεια της δοκιμής"
                },
                "cta": "Ξεκινήστε τη Δωρεάν Δοκιμή"
            },
            "paid": {
                "title": "7.800€ ανά έτος",
                "subtitle": "(Ή το ένα δεκατοχιλιοστό του προϋπολογισμού του δήμου, όποιο είναι μικρότερο)",
                "features": {
                    "unlimitedMeetings": "Απεριόριστες συνεδριάσεις δημοτικού συμβουλίου ανά έτος",
                    "transcriptions": "Απομαγνητοφωνήσεις",
                    "speakerRecognition": "Αναγνώριση ομιλητή",
                    "aiSummarization": "Περίληψη με AI",
                    "freeHosting": "Δωρεάν φιλοξενία",
                    "support": "Υποστήριξη",
                    "search": "Λειτουργία αναζήτησης",
                    "aiChatCredits": "100€ σε πιστώσεις AI chat ανά μήνα",
                    "highlights": "Επισημάνσεις συνεδριάσεων",
                    "openDataApi": "API Ανοιχτών Δεδομένων",
                    "multilingualSupport": "Πολύγλωσση υποστήριξη",
                    "immediateIntegration": "Άμεση Ενσωμάτωση"
                },
                "cta": "Επικοινωνήστε μαζί μας"
            }
        },
        "about": {
            "title": "Σχετικά με το OpenCouncil",
            "description": "Το OpenCouncil είναι ένα έργο ενός ατόμου που δημιουργήθηκε στην Ελλάδα 🇬🇷, κατασκευασμένο με φροντίδα και σεβασμό για τη τοπική αυτοδιοίκηση."
        }
    },
    "InputWithDerivatives": {
        "derivedFields": "Παράγωγα ονόματα"
    },
    "Person": {
        "partyLeader": "Επικεφαλής",
        "mayor": "Δήμαρχος",
        "president": "Πρόεδρος",
        "history": "Ιστορικό",
        "items": "{count, plural, =0 {Κανένα μέλος} =1 {1 μέλος} other {# μέλη}}",
        "addItem": "Προσθήκη Μέλους",
        "noItems": "Δεν υπάρχουν μέλη στο OpenCouncil.",
        "editPerson": "Επεξεργασία Μέλους",
        "deletePerson": "Διαγραφή Μέλους",
        "personDeleted": "Το μέλος {name} διαγράφηκε",
        "details": "Λεπτομέρειες",
        "englishName": "Όνομα στα Αγγλικά",
        "shortName": "Σύντομο Όνομα",
        "shortNameEnglish": "Σύντομο Όνομα στα Αγγλικά",
        "englishRole": "Ρόλος στα Αγγλικά",
        "activeFrom": "Ενεργός από",
        "activeTo": "Ενεργός έως",
        "searchForPerson": "Αναζήτηση στα πρακτικά που αφορούν το μέλος",
        "statistics": "Στατιστικά Μέλους",
        "searchItems": "Αναζητήστε μέλη",
        "activeUntil": "Μέλος έως",
        "active": "Μέλος",
        "from": "από",
        "until": "έως",
        "item": "μέλος",
        "loadingStatistics": "Φόρτωση στατιστικών...",
        "loadingSegments": "Φόρτωση πρόσφατων τοποθετήσεων...",
        "noSegmentsFound": "Δεν βρέθηκαν τοποθετήσεις",
        "loading": "Φόρτωση...",
        "loadMore": "Περισσότερα",
        "noStatisticsAvailable": "Δεν υπάρχουν διαθέσιμα στατιστικά για αυτό το μέλος.",
        "recentSegments": "Πρόσφατες τοποθετήσεις",
        "tryDifferentFilter": "Προσπαθήστε να αλλάξετε τα φίλτρα"
    },
    "Party": {
        "currentMembers": "Μέλη",
        "pastMembers": "Πρώην Μέλη",
        "membersCount": "{count, plural, =0 {Κανένα μέλος} =1 {1 μέλος} other {# μέλη}}",
        "partyLeader": "Επικεφαλής",
        "editParty": "Επεξεργασία Παράταξης",
        "deleteParty": "Διαγραφή Παράταξης",
        "partyDeleted": "Η παράταξη {name} διαγράφηκε",
        "searchInParty": "Αναζήτηση στις τοποθετήσεις της παράταξης {partyName}",
        "statistics": "Στατιστικά Παράταξης",
        "items": "{count, plural, =0 {Καμία παράταξη} =1 {1 παράταξη} other {# παρατάξεις}}",
        "searchItems": "Αναζητήστε παρατάξεις",
        "item": "παράταξη",
        "addItem": "Προσθήκη Παράταξης",
        "noItems": "Δεν υπάρχουν παρατάξεις στο OpenCouncil.",
        "loadingStatistics": "Φόρτωση στατιστικών...",
        "loadingSegments": "Φόρτωση πρόσφατων τοποθετήσεων...",
        "noSegmentsFound": "Δεν βρέθηκαν τοποθετήσεις",
        "loading": "Φόρτωση...",
        "loadMore": "Περισσότερα"
    },
    "PersonForm": {
        "personNamePlaceholder": "Όνομα Μέλους",
        "personNameDescription": "Εισάγετε το όνομα του μέλους.",
        "personNameEnPlaceholder": "Όνομα Μέλους (Αγγλικά)",
        "personNameEnDescription": "Εισάγετε το όνομα του μέλους στα Αγγλικά.",
        "personShortNamePlaceholder": "Σύντομο Όνομα Μέλους",
        "personShortNameDescription": "Εισάγετε το σύντομο όνομα του μέλους.",
        "personShortNameEnPlaceholder": "Σύντομο Όνομα Μέλους (Αγγλικά)",
        "personShortNameEnDescription": "Εισάγετε το σύντομο όνομα του μέλους στα Αγγλικά.",
        "image": "Εικόνα",
        "imageDescription": "Ανεβάστε μια εικόνα για το μέλος.",
        "failedToSavePerson": "Αποτυχία αποθήκευσης του μέλους.",
        "unexpectedError": "Απρόσμενο σφάλμα.",
        "submitting": "Υποβολή...",
        "updatePerson": "Ενημέρωση Μέλους",
        "createPerson": "Δημιουργία Μέλους",
        "cancel": "Ακύρωση",
        "profileUrl": "Εξωτερικός Σύνδεσμος",
        "profileUrlDescription": "Προσθέστε έναν εξωτερικό σύνδεσμο προς το προφίλ του μέλους (π.χ. κοινωνικά δίκτυα, προσωπική ιστοσελίδα)",
        "personUpdated": "Το μέλος ενημερώθηκε επιτυχώς",
        "personCreated": "Το μέλος δημιουργήθηκε επιτυχώς",
        "error": "Σφάλμα",
        "formErrors": "Παρακαλώ διορθώστε τα παρακάτω σφάλματα:",
        "roles": "Ρόλοι",
        "success": "Επιτυχία"
    },
    "RolesList": {
        "addNew": "Προσθήκη Ρόλου",
        "editRole": "Επεξεργασία Ρόλου",
        "addRole": "Προσθήκη Ρόλου",
        "type": "Τύπος",
        "selectType": "Επιλέξτε τύπο",
        "types": {
            "city": "Δήμος",
            "party": "Παράταξη",
            "administrativeBody": "Διοικητικό Όργανο"
        },
        "party": "Παράταξη",
        "selectParty": "Επιλέξτε παράταξη",
        "administrativeBody": "Διοικητικό Όργανο",
        "selectAdministrativeBody": "Επιλέξτε διοικητικό όργανο",
        "name": "Όνομα",
        "nameEn": "Όνομα (Αγγλικά)",
        "isHead": "Επικεφαλής",
        "isHeadDescription": "Ορίστε αν το άτομο είναι επικεφαλής σε αυτό το ρόλο",
        "startDate": "Ημερομηνία Έναρξης",
        "endDate": "Ημερομηνία Λήξης",
        "pickDate": "Επιλέξτε ημερομηνία",
        "submitting": "Αποθήκευση...",
        "update": "Ενημέρωση",
        "create": "Δημιουργία",
        "confirmDelete": "Είστε σίγουροι ότι θέλετε να διαγράψετε αυτόν τον ρόλο;",
        "cityRole": "Δημοτικός Σύμβουλος",
        "head": "Επικεφαλής",
        "present": "σήμερα",
        "from": "από",
        "until": "έως"
    },
    "Statistics": {
        "totalMinutes": "λεπτά ομιλίας",
        "topicsList": "Θέματα",
        "topSpeakers": "Κορυφαίοι Ομιλητές",
        "minutes": "λεπτά",
        "allTopics": "Όλα τα θέματα"
    },
    "CouncilMeeting": {
        "items": "{count, plural, =0 {Καμία συνεδρίαση} =1 {1 συνεδρίαση} other {# συνεδριάσεις}}",
        "searchItems": "Αναζητήστε συνεδριάσεις",
        "item": "συνεδρίαση",
        "addItem": "Προσθήκη Συνεδρίασης",
        "noItems": "Δεν υπάρχουν συνεδριάσεις στο OpenCouncil."
    },
    "Profile": {
        "welcomeOnboard": "Καλώς ήρθατε στο OpenCouncil",
        "personalInfo": "Προσωπικές Πληροφορίες",
        "onboardingDescription": "Παρακαλούμε συμπληρώστε τις παρακάτω πληροφορίες για να ολοκληρώσετε την εγγραφή σας.",
        "fullName": "Ονοματεπώνυμο",
        "email": "Email",
        "phone": "Τηλέφωνο",
        "allowContact": "Επιτρέπω την επικοινωνία",
        "allowContactDescription": "Επιτρέπω στο OpenCouncil να επικοινωνήσει μαζί μου για σημαντικές ενημερώσεις και ανακοινώσεις.",
        "saving": "Αποθήκευση...",
        "saveProfile": "Αποθήκευση Προφίλ",
        "administration": "Διαχείριση",
        "superAdminAccess": "Έχετε πρόσβαση διαχειριστή συστήματος",
        "goToAdmin": "Μετάβαση στη Διαχείριση",
        "noAdminAccess": "Δεν έχετε δικαιώματα διαχείρισης.",
        "contactForAccess": "Για να αποκτήσετε πρόσβαση διαχείρισης, επικοινωνήστε μαζί μας:",
        "adminCity": "Διαχείριση Πόλης",
        "adminParty": "Διαχείριση Παράταξης",
        "adminPerson": "Διαχείριση Μέλους"
    },
    "OfferForm": {
        "success": "Επιτυχία",
        "offerUpdated": "Η προσφορά ενημερώθηκε",
        "offerCreated": "Η προσφορά δημιουργήθηκε",
        "failedToSaveOffer": "Αποτυχία αποθήκευσης προσφοράς",
        "error": "Σφάλμα",
        "unexpectedError": "Απρόσμενο σφάλμα",
        "totalPrice": "Συνολική Τιμή",
        "formErrors": "Παρακαλώ διορθώστε τα παρακάτω σφάλματα:",
        "city": "Πόλη",
        "selectCity": "Επιλέξτε πόλη",
        "cityDescription": "Επιλέξτε την πόλη για την οποία προορίζεται η προσφορά",
        "recipientName": "Προς",
        "recipientNameDescription": "Το όνομα του οργανισμού που θα λάβει την προσφορά",
        "platformPrice": "Τιμή Πλατφόρμας",
        "platformPriceDescription": "Το κόστος χρήσης της πλατφόρμας",
        "ingestionPerHourPrice": "Τιμή ανά ώρα εισαγωγής",
        "ingestionPerHourPriceDescription": "Το κόστος ανά ώρα για την εισαγωγή δεδομένων",
        "hoursToIngest": "Ώρες για εισαγωγή",
        "hoursToIngestDescription": "Ο εκτιμώμενος αριθμός ωρών που απαιτούνται για την εισαγωγή",
        "discountPercentage": "Ποσοστό Έκπτωσης",
        "discountPercentageDescription": "Το ποσοστό έκπτωσης που θα εφαρμοστεί στη συνολική τιμή",
        "correctnessGuarantee": "Εγγύηση Ορθότητας",
        "correctnessGuaranteeDescription": "Εγγύηση για την ακρίβεια των εισαγόμενων δεδομένων",
        "meetingsToIngest": "Συνεδριάσεις για εισαγωγή",
        "meetingsToIngestDisabledDescription": "Ενεργοποιήστε την εγγύηση ορθότητας για να ορίσετε αριθμό συνεδριάσεων",
        "meetingsToIngestDescription": "Ο αριθμός των συνεδριάσεων που θα εισαχθούν με εγγύηση ορθότητας",
        "startDate": "Ημερομηνία Έναρξης",
        "startDateDescription": "Η ημερομηνία έναρξης της προσφοράς",
        "endDate": "Ημερομηνία Λήξης",
        "endDateDescription": "Η ημερομηνία λήξης της προσφοράς",
        "respondToName": "Όνομα Υπεύθυνου",
        "respondToNameDescription": "Το όνομα του υπεύθυνου επικοινωνίας",
        "respondToEmail": "Email Υπεύθυνου",
        "respondToEmailDescription": "Το email του υπεύθυνου επικοινωνίας",
        "respondToPhone": "Τηλέφωνο Υπεύθυνου",
        "respondToPhoneDescription": "Το τηλέφωνο του υπεύθυνου επικοινωνίας",
        "submitting": "Υποβολή...",
        "updateOffer": "Ενημέρωση Προσφοράς",
        "createOffer": "Δημιουργία Προσφοράς",
        "cancel": "Ακύρωση"
    },
    "TranscriptOptions": {
        "title": "Επιλογές Απομαγνητοφώνησης",
        "editMode": {
            "label": "Λειτουργία Επεξεργασίας",
            "description": "Ενεργοποίηση λειτουργίας επεξεργασίας για το κείμενο της απομαγνητοφώνησης"
        },
        "highlightUncertain": {
            "label": "Επισήμανση Αβέβαιων Λέξεων",
            "description": "Επισήμανση λέξεων με χαμηλή βεβαιότητα αναγνώρισης"
        },
        "maxUtteranceDrift": {
            "label": "Μέγιστη Απόκλιση Εκφωνήσεων",
            "description": "Μέγιστη επιτρεπόμενη χρονική απόκλιση για κάθε εκφώνηση σε δευτερόλεπτα"
        }
    },
    "Chat": {
        "items": "Σχετικά θέματα που συζητήθηκαν ({count})"
    },
    "Onboarding": {
        "errors": {
            "emailExists": "Το email {email} χρησιμοποιείται ήδη. Παρακαλώ χρησιμοποιήστε διαφορετικό email ή συνδεθείτε.",
            "genericError": "Παρουσιάστηκε σφάλμα. Παρακαλώ δοκιμάστε ξανά.",
            "loadingError": "Παρουσιάστηκε σφάλμα κατά τη φόρτωση των προτιμήσεων. Παρακαλώ δοκιμάστε ξανά."
        },
        "submitting": "Υποβολή...",
        "continue": "Υποβολή"
    },
    "MeetingStatus": {
        "scheduled": "Προγραμματισμένη",
        "ready": "Ολοκληρωμένη",
        "notReady": "Μη Ολοκληρωμένη",
        "requiredForCompletion": "Απαιτείται για ολοκλήρωση",
        "processAgenda": "Ημερήσια Διάταξη Επεξεργασμένη",
        "transcribe": "Απομαγνητοφωνημένη",
        "fixTranscript": "Αυτόματη Διόρθωση",
        "humanReview": "Αξιολογημένη από άνθρωπο",
        "summarize": "Summarized"
    },
    "AdministrativeBodiesList": {
        "addNew": "Προσθήκη Νέου",
        "editBody": "Επεξεργασία Όργανου",
        "addBody": "Προσθήκη Όργανου",
        "namePlaceholder": "Όνομα Όργανου",
        "nameDescription": "Εισάγετε το όνομα του διοικητικού οργάνου.",
        "nameEnPlaceholder": "Όνομα Όργανου (Αγγλικά)",
        "nameEnDescription": "Εισάγετε το όνομα του διοικητικού οργάνου στα Αγγλικά.",
        "type": "Τύπος",
        "selectType": "Επιλέξτε τύπο",
        "typeDescription": "Επιλέξτε τον τύπο του διοικητικού οργάνου.",
        "types": {
            "council": "Δημοτικό Συμβούλιο",
            "committee": "Δημοτική Επιτροπή",
            "community": "Δημοτική Κοινότητα"
        },
        "youtubeChannelUrl": "URL Κανάλι YouTube",
        "youtubeChannelUrlPlaceholder": "https://youtube.com/@channel",
        "youtubeChannelUrlDescription": "Εισάγετε το URL του καναλιού YouTube για αυτό το διοικητικό όργανο.",
        "notificationBehavior": "Συμπεριφορά Ειδοποιήσεων",
        "notificationBehaviorDescription": "Επιλέξτε τη συμπεριφορά των ειδοποιήσεων για συνεδριάσεις αυτού του οργάνου.",
        "notificationBehaviorOptions": {
            "disabled": "Απενεργοποιημένες",
            "auto": "Αυτόματες",
            "approval": "Με Έγκριση"
        },
        "submitting": "Αποθήκευση...",
        "update": "Ενημέρωση",
        "create": "Δημιουργία",
        "failedToSave": "Αποτυχία αποθήκευσης",
        "unexpectedError": "Προέκυψε ένα απρόσμενο σφάλμα",
        "confirmDelete": "Είστε σίγουροι ότι θέλετε να διαγράψετε αυτό το διοικητικό όργανο;",
        "failedToDelete": "Αποτυχία διαγραφής"
    },
<<<<<<< HEAD
    "RSS": {
        "title": "Τελευταίες Ενημερώσεις - {city}",
        "description": "Ενημερώσεις για {municipality}",
        "meetingTitle": "{meetingName} — {cityName} ({date})",
        "subjects": "Θέματα",
        "noSubjects": "Δεν υπάρχουν θέματα",
        "cityNotFound": "Η πόλη δεν βρέθηκε"
=======
    "MeetingStatus": {
        "scheduled": "Προγραμματισμένη",
        "ready": "Ολοκληρωμένη",
        "notReady": "Μη Ολοκληρωμένη",
        "requiredForCompletion": "Απαιτείται για ολοκλήρωση",
        "processAgenda": "Ημερήσια Διάταξη Επεξεργασμένη",
        "transcribe": "Απομαγνητοφωνημένη",
        "fixTranscript": "Αυτόματη Διόρθωση",
        "humanReview": "Αξιολογημένη από άνθρωπο",
        "summarize": "Summarized"
>>>>>>> 61a1fea2
    }
}<|MERGE_RESOLUTION|>--- conflicted
+++ resolved
@@ -531,7 +531,6 @@
         "confirmDelete": "Είστε σίγουροι ότι θέλετε να διαγράψετε αυτό το διοικητικό όργανο;",
         "failedToDelete": "Αποτυχία διαγραφής"
     },
-<<<<<<< HEAD
     "RSS": {
         "title": "Τελευταίες Ενημερώσεις - {city}",
         "description": "Ενημερώσεις για {municipality}",
@@ -539,7 +538,6 @@
         "subjects": "Θέματα",
         "noSubjects": "Δεν υπάρχουν θέματα",
         "cityNotFound": "Η πόλη δεν βρέθηκε"
-=======
     "MeetingStatus": {
         "scheduled": "Προγραμματισμένη",
         "ready": "Ολοκληρωμένη",
@@ -550,6 +548,5 @@
         "fixTranscript": "Αυτόματη Διόρθωση",
         "humanReview": "Αξιολογημένη από άνθρωπο",
         "summarize": "Summarized"
->>>>>>> 61a1fea2
     }
 }