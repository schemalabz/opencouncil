--- conflicted
+++ resolved
@@ -230,7 +230,6 @@
 
 .subject-popup .mapboxgl-popup-content > div {
     pointer-events: auto;
-<<<<<<< Updated upstream
 }
 
 /* Gradient animation */
@@ -244,7 +243,4 @@
 .animate-gradientFlow {
   background-size: 200% 200%;
   animation: gradientFlow 3s ease infinite;
-}
-=======
-}t 
->>>>>>> Stashed changes+}