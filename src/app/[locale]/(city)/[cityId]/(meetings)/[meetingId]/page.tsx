--- conflicted
+++ resolved
@@ -6,13 +6,10 @@
 import { AlertTriangleIcon, CalendarIcon, ExternalLink, FileIcon, FileText, VideoIcon } from "lucide-react";
 import { cn, sortSubjectsByImportance, subjectToMapFeature } from "@/lib/utils";
 import { Link } from "@/i18n/routing";
-<<<<<<< HEAD
 import { HighlightCards } from "@/components/meetings/highlight-cards";
-=======
 import { el } from "date-fns/locale";
 import { enUS } from "date-fns/locale";
 import { useLocale } from "next-intl";
->>>>>>> ea29010e
 
 export default function MeetingPage() {
     const { meeting, subjects, city } = useCouncilMeetingData();
