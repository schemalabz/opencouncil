'use client';

import { useEffect, useState } from 'react';
import { Card, CardContent, CardHeader, CardTitle } from '@/components/ui/card';
import { Table, TableBody, TableCell, TableHead, TableHeader, TableRow } from '@/components/ui/table';
import { Skeleton } from '@/components/ui/skeleton';
import { format } from 'date-fns';
import { CheckCircle, XCircle, AlertTriangle, FileJson } from 'lucide-react';
import { Switch } from '@/components/ui/switch';
import { Label } from '@/components/ui/label';
import { Button } from '@/components/ui/button';
import { JsonMetadataDialog } from '@/components/ui/json-metadata-dialog';

interface CityStatus {
    cityId: string;
    cityName: string;
    latestMeetingIdPostgres: string | null;
    totalMeetingsPostgres: number;
    latestMeetingIdElastic: string | null;
    totalMeetingsElastic: number;
    totalSubjectsElastic: number;
    isInElastic: boolean;
    status: 'pending' | 'unlisted' | 'listed';
}

interface RecentDocument {
    id: string;
    name: string;
    cityId: string;
    cityName: string;
    meetingId: string;
    meetingDate: string;
    meetingReleased: boolean;
    updatedAt: string;
    fullDocument: any;
}

interface ElasticsearchStatusData {
    lastSync: number;
    cities: CityStatus[];
    recentDocuments: RecentDocument[];
}

const StatusIndicator = ({ inSync }: { inSync: boolean }) => {
    return inSync ? (
        <CheckCircle className="h-5 w-5 text-green-500" />
    ) : (
        <XCircle className="h-5 w-5 text-red-500" />
    );
};

export default function ElasticsearchStatus() {
    const [status, setStatus] = useState<ElasticsearchStatusData | null>(null);
    const [loading, setLoading] = useState(true);
    const [error, setError] = useState<string | null>(null);
    const [showUnlisted, setShowUnlisted] = useState(false);
    const [selectedDoc, setSelectedDoc] = useState<RecentDocument | null>(null);

    useEffect(() => {
        async function fetchStatus() {
            try {
                const response = await fetch('/api/admin/elasticsearch/status');
                if (!response.ok) {
                    if (response.status === 403) {
                        throw new Error('Not authorized to view this data.');
                    }
                    throw new Error('Failed to fetch status from the server.');
                }
                const data = await response.json();
                if (data.error) {
                    throw new Error(data.error);
                }
                setStatus(data);
            } catch (err: any) {
                setError(err.message);
            } finally {
                setLoading(false);
            }
        }

        fetchStatus();
    }, []);

    const filteredCities = status?.cities.filter(city => showUnlisted || city.status === 'listed');

    if (loading) {
        return (
            <Card>
                <CardHeader>
                    <CardTitle>Elasticsearch Sync Status</CardTitle>
                </CardHeader>
                <CardContent>
                    <Skeleton className="h-4 w-1/2 mb-4" />
                    <div className="space-y-2">
                        <Skeleton className="h-8 w-full" />
                        <Skeleton className="h-8 w-full" />
                        <Skeleton className="h-8 w-full" />
                    </div>
                </CardContent>
            </Card>
        );
    }

    if (error) {
        return (
            <Card>
                <CardHeader>
                    <CardTitle>Elasticsearch Sync Status</CardTitle>
                </CardHeader>
                <CardContent>
                    <div className="flex items-center text-red-500">
                        <AlertTriangle className="h-5 w-5 mr-2" />
                        <p>{error}</p>
                    </div>
                </CardContent>
            </Card>
        );
    }

    if (!status) {
        return null;
    }

    return (
        <div className="space-y-6">
            <Card>
                <CardHeader>
                    <CardTitle>Elasticsearch Sync Status (Released Meetings)</CardTitle>
                </CardHeader>
                <CardContent>
                    <div className="grid grid-cols-1 md:grid-cols-2 gap-x-4 mb-4">
                        <div>
                            <p><strong>Last Updated:</strong> {status.lastSync ? format(new Date(status.lastSync), 'PPP p') : 'N/A'}</p>
                        </div>
                        <div className="flex items-center justify-end space-x-2">
                            <Switch
                                id="show-unlisted"
                                checked={showUnlisted}
                                onCheckedChange={setShowUnlisted}
                            />
                            <Label htmlFor="show-unlisted">Show Unlisted Cities</Label>
                        </div>
                    </div>
                    <Table>
                        <TableHeader>
                            <TableRow>
                                <TableHead rowSpan={2} className="align-bottom">City</TableHead>
                                <TableHead colSpan={2} className="text-center">Latest Meeting ID</TableHead>
                                <TableHead colSpan={2} className="text-center">Total Meetings</TableHead>
                                <TableHead rowSpan={2} className="align-bottom text-center">Total Subjects (ES)</TableHead>
                            </TableRow>
                            <TableRow>
                                <TableHead className="text-center">Postgres</TableHead>
                                <TableHead className="text-center">Elasticsearch</TableHead>
                                <TableHead className="text-center">Postgres</TableHead>
                                <TableHead className="text-center">Elasticsearch</TableHead>
                            </TableRow>
                        </TableHeader>
                        <TableBody>
                            {filteredCities?.map((city) => {
                                const isLatestMeetingInSync = city.latestMeetingIdPostgres === city.latestMeetingIdElastic;
                                const areTotalMeetingsInSync = city.totalMeetingsPostgres === city.totalMeetingsElastic;

<<<<<<< HEAD
                            return (
                                <TableRow key={city.cityId} className={!city.isInElastic ? 'bg-red-50' : city.status !== 'listed' ? 'bg-yellow-50' : ''}>
                                    <TableCell>
                                        {city.cityName}
                                        {!city.isInElastic && <p className="text-xs text-red-600">Not in ES</p>}
                                    </TableCell>
                                    <TableCell className="text-center">{city.latestMeetingIdPostgres || 'N/A'}</TableCell>
                                    <TableCell className="text-center">
                                        <div className="flex items-center justify-center gap-2">
                                            {city.latestMeetingIdElastic || 'N/A'}
                                            {city.isInElastic && <StatusIndicator inSync={isLatestMeetingInSync} />}
                                        </div>
                                    </TableCell>
                                    <TableCell className="text-center">{city.totalMeetingsPostgres}</TableCell>
                                    <TableCell className="text-center">
                                        <div className="flex items-center justify-center gap-2">
                                            {city.totalMeetingsElastic}
                                            {city.isInElastic && <StatusIndicator inSync={areTotalMeetingsInSync} />}
                                        </div>
                                    </TableCell>
                                    <TableCell className="text-center">{city.totalSubjectsElastic}</TableCell>
=======
                                return (
                                    <TableRow key={city.cityId} className={!city.isInElastic ? 'bg-red-50' : !city.isListed ? 'bg-yellow-50' : ''}>
                                        <TableCell>
                                            {city.cityName}
                                            {!city.isInElastic && <p className="text-xs text-red-600">Not in ES</p>}
                                        </TableCell>
                                        <TableCell className="text-center">{city.latestMeetingIdPostgres || 'N/A'}</TableCell>
                                        <TableCell className="text-center">
                                            <div className="flex items-center justify-center gap-2">
                                                {city.latestMeetingIdElastic || 'N/A'}
                                                {city.isInElastic && <StatusIndicator inSync={isLatestMeetingInSync} />}
                                            </div>
                                        </TableCell>
                                        <TableCell className="text-center">{city.totalMeetingsPostgres}</TableCell>
                                        <TableCell className="text-center">
                                            <div className="flex items-center justify-center gap-2">
                                                {city.totalMeetingsElastic}
                                                {city.isInElastic && <StatusIndicator inSync={areTotalMeetingsInSync} />}
                                            </div>
                                        </TableCell>
                                        <TableCell className="text-center">{city.totalSubjectsElastic}</TableCell>
                                    </TableRow>
                                );
                            })}
                        </TableBody>
                    </Table>
                </CardContent>
            </Card>

            <Card>
                <CardHeader>
                    <CardTitle>Recently Indexed Documents</CardTitle>
                </CardHeader>
                <CardContent>
                    <p className="text-sm text-muted-foreground mb-4">
                        Showing the 20 most recently updated documents in Elasticsearch
                    </p>
                    <div className="overflow-x-auto">
                        <Table>
                            <TableHeader>
                                <TableRow>
                                    <TableHead>Subject</TableHead>
                                    <TableHead>City</TableHead>
                                    <TableHead>Meeting ID</TableHead>
                                    <TableHead className="text-center">Released</TableHead>
                                    <TableHead className="text-center">JSON</TableHead>
>>>>>>> cd460338
                                </TableRow>
                            </TableHeader>
                            <TableBody>
                                {status.recentDocuments.map((doc) => (
                                    <TableRow key={doc.id}>
                                        <TableCell className="max-w-md truncate" title={doc.name}>
                                            {doc.name}
                                        </TableCell>
                                        <TableCell>{doc.cityName}</TableCell>
                                        <TableCell className="font-mono text-xs">{doc.meetingId}</TableCell>
                                        <TableCell className="text-center">
                                            {doc.meetingReleased ? (
                                                <CheckCircle className="h-4 w-4 text-green-500 inline" />
                                            ) : (
                                                <XCircle className="h-4 w-4 text-gray-400 inline" />
                                            )}
                                        </TableCell>
                                        <TableCell className="text-center">
                                            <Button
                                                variant="ghost"
                                                size="sm"
                                                onClick={() => setSelectedDoc(doc)}
                                                className="h-8 w-8 p-0"
                                            >
                                                <FileJson className="h-4 w-4" />
                                            </Button>
                                        </TableCell>
                                    </TableRow>
                                ))}
                            </TableBody>
                        </Table>
                    </div>
                    
                    {selectedDoc && (
                        <JsonMetadataDialog
                            open={!!selectedDoc}
                            onOpenChange={(open) => !open && setSelectedDoc(null)}
                            title="Document Metadata"
                            data={selectedDoc.fullDocument}
                            metadata={[
                                { label: 'Subject', value: selectedDoc.name },
                                { label: 'City', value: selectedDoc.cityName },
                                { label: 'Meeting', value: selectedDoc.meetingId }
                            ]}
                        />
                    )}
                </CardContent>
            </Card>
        </div>
    );
} <|MERGE_RESOLUTION|>--- conflicted
+++ resolved
@@ -160,32 +160,8 @@
                             {filteredCities?.map((city) => {
                                 const isLatestMeetingInSync = city.latestMeetingIdPostgres === city.latestMeetingIdElastic;
                                 const areTotalMeetingsInSync = city.totalMeetingsPostgres === city.totalMeetingsElastic;
-
-<<<<<<< HEAD
-                            return (
-                                <TableRow key={city.cityId} className={!city.isInElastic ? 'bg-red-50' : city.status !== 'listed' ? 'bg-yellow-50' : ''}>
-                                    <TableCell>
-                                        {city.cityName}
-                                        {!city.isInElastic && <p className="text-xs text-red-600">Not in ES</p>}
-                                    </TableCell>
-                                    <TableCell className="text-center">{city.latestMeetingIdPostgres || 'N/A'}</TableCell>
-                                    <TableCell className="text-center">
-                                        <div className="flex items-center justify-center gap-2">
-                                            {city.latestMeetingIdElastic || 'N/A'}
-                                            {city.isInElastic && <StatusIndicator inSync={isLatestMeetingInSync} />}
-                                        </div>
-                                    </TableCell>
-                                    <TableCell className="text-center">{city.totalMeetingsPostgres}</TableCell>
-                                    <TableCell className="text-center">
-                                        <div className="flex items-center justify-center gap-2">
-                                            {city.totalMeetingsElastic}
-                                            {city.isInElastic && <StatusIndicator inSync={areTotalMeetingsInSync} />}
-                                        </div>
-                                    </TableCell>
-                                    <TableCell className="text-center">{city.totalSubjectsElastic}</TableCell>
-=======
                                 return (
-                                    <TableRow key={city.cityId} className={!city.isInElastic ? 'bg-red-50' : !city.isListed ? 'bg-yellow-50' : ''}>
+                                    <TableRow key={city.cityId} className={!city.isInElastic ? 'bg-red-50' : city.status !== 'listed' ? 'bg-yellow-50' : ''}>
                                         <TableCell>
                                             {city.cityName}
                                             {!city.isInElastic && <p className="text-xs text-red-600">Not in ES</p>}
@@ -230,7 +206,6 @@
                                     <TableHead>Meeting ID</TableHead>
                                     <TableHead className="text-center">Released</TableHead>
                                     <TableHead className="text-center">JSON</TableHead>
->>>>>>> cd460338
                                 </TableRow>
                             </TableHeader>
                             <TableBody>
