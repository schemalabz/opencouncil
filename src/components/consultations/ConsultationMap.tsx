"use client";

import { useState, useMemo, useEffect } from "react";
import { useRouter, useSearchParams } from "next/navigation";
import Map, { MapFeature } from "@/components/map/map";
import { cn } from "@/lib/utils";
import { RegulationData, RegulationItem, Geometry, ReferenceFormat, StaticGeometry, DerivedGeometry, BufferOperation, DifferenceOperation } from "./types";
import LayerControlsButton from "./LayerControlsButton";
import LayerControlsPanel from "./LayerControlsPanel";
import DetailPanel from "./DetailPanel";
import { CheckboxState } from "./GeoSetItem";
import { ConsultationCommentWithUpvotes } from "@/lib/db/consultations";

interface CurrentUser {
    id?: string;
    name?: string | null;
    email?: string | null;
}

interface ConsultationMapProps {
    className?: string;
    regulationData?: RegulationData | null;
    baseUrl: string;
    referenceFormat?: ReferenceFormat;
    onReferenceClick?: (referenceId: string) => void;
    comments?: ConsultationCommentWithUpvotes[];
    currentUser?: CurrentUser;
    consultationId?: string;
    cityId?: string;
}

interface GeoSetData {
    id: string;
    name: string;
    description?: string;
    color?: string;
    geometries: Geometry[];
}

// Generate distinct colors for different geosets
const GEOSET_COLORS = [
    '#627BBC', // Primary blue
    '#E53E3E', // Red
    '#38A169', // Green
    '#DD6B20', // Orange
    '#805AD5', // Purple
    '#319795', // Teal
    '#D53F8C', // Pink
    '#4A5568', // Gray
];

// Helper function to create a circular polygon buffer around a point
function createCircleBuffer(center: [number, number], radiusInMeters: number): GeoJSON.Polygon {
    const earthRadius = 6371000; // Earth's radius in meters
    const lat = center[1] * Math.PI / 180; // Convert to radians
    const lng = center[0] * Math.PI / 180;

    const points: [number, number][] = [];
    const numPoints = 64; // Number of points to create the circle

    for (let i = 0; i < numPoints; i++) {
        const angle = (i * 360 / numPoints) * Math.PI / 180;

        // Calculate offset in radians
        const dLat = radiusInMeters * Math.cos(angle) / earthRadius;
        const dLng = radiusInMeters * Math.sin(angle) / (earthRadius * Math.cos(lat));

        // Convert back to degrees
        const newLat = (lat + dLat) * 180 / Math.PI;
        const newLng = (lng + dLng) * 180 / Math.PI;

        points.push([newLng, newLat]);
    }

    // Close the polygon by adding the first point at the end
    points.push(points[0]);

    return {
        type: 'Polygon',
        coordinates: [points]
    };
}

// Helper function to compute derived geometry
function computeDerivedGeometry(derivedGeometry: DerivedGeometry, allGeoSets: GeoSetData[]): GeoJSON.Geometry | null {
    const { derivedFrom } = derivedGeometry;

    if (derivedFrom.operation === 'buffer') {
        const bufferOp = derivedFrom as BufferOperation;
        const sourceGeoSet = allGeoSets.find(gs => gs.id === bufferOp.sourceGeoSetId);

        if (!sourceGeoSet) {
            console.warn(`Source GeoSet not found: ${bufferOp.sourceGeoSetId}`);
            return null;
        }

        // Convert radius to meters
        const radiusInMeters = bufferOp.units === 'kilometers' ? bufferOp.radius * 1000 : bufferOp.radius;

        // For buffer operations, we'll create individual circles for each point
        // and combine them into a MultiPolygon for simplicity
        const polygons: number[][][][] = [];

        sourceGeoSet.geometries.forEach(geometry => {
            if (geometry.type === 'point') {
                const staticGeometry = geometry as StaticGeometry;
                if (staticGeometry.geojson && staticGeometry.geojson.type === 'Point') {
                    const circle = createCircleBuffer(
                        staticGeometry.geojson.coordinates as [number, number],
                        radiusInMeters
                    );
                    polygons.push(circle.coordinates);
                }
            }
        });

        if (polygons.length === 0) {
            return null;
        }

        // Return as MultiPolygon if we have multiple circles, or Polygon if just one
        if (polygons.length === 1) {
            return {
                type: 'Polygon',
                coordinates: polygons[0]
            };
        } else {
            return {
                type: 'MultiPolygon',
                coordinates: polygons
            };
        }
    }

    // TODO: Implement difference operation
    if (derivedFrom.operation === 'difference') {
        console.warn('Difference operation not yet implemented');
        return null;
    }

    return null;
}

export default function ConsultationMap({
    className,
    regulationData,
    baseUrl,
    referenceFormat,
    onReferenceClick,
    comments,
    currentUser,
    consultationId,
    cityId
}: ConsultationMapProps) {
    const router = useRouter();
    const searchParams = useSearchParams();

    const [isControlsOpen, setIsControlsOpen] = useState(false);
    const [enabledGeoSets, setEnabledGeoSets] = useState<Set<string>>(new Set());
    const [enabledGeometries, setEnabledGeometries] = useState<Set<string>>(new Set());
    const [expandedGeoSets, setExpandedGeoSets] = useState<Set<string>>(new Set());

    // Detail panel state
    const [detailType, setDetailType] = useState<'geoset' | 'geometry' | null>(null);
    const [detailId, setDetailId] = useState<string | null>(null);

    // Editing state
    const [isEditingMode, setIsEditingMode] = useState(false);
    const [drawingMode, setDrawingMode] = useState<'point' | 'polygon'>('point');
    const [selectedGeometryForEdit, setSelectedGeometryForEdit] = useState<string | null>(null);
    
    // Local storage state for saved geometries
    const [savedGeometries, setSavedGeometries] = useState<Record<string, any>>({});

    // Load saved geometries from localStorage on mount and when editing mode changes
    useEffect(() => {
        const loadSavedGeometries = () => {
            try {
                const saved = JSON.parse(localStorage.getItem('opencouncil-edited-geometries') || '{}');
                
                // Only update state if the data actually changed (deep comparison)
                setSavedGeometries(prev => {
                    const hasChanged = JSON.stringify(prev) !== JSON.stringify(saved);
                    return hasChanged ? saved : prev;
                });
            } catch (error) {
                console.error('Error loading saved geometries:', error);
                setSavedGeometries({});
            }
        };

        loadSavedGeometries();

        // Listen for localStorage changes (from other tabs)
        const handleStorageChange = (e: StorageEvent) => {
            if (e.key === 'opencouncil-edited-geometries') {
                loadSavedGeometries();
            }
        };

        window.addEventListener('storage', handleStorageChange);
        
        // Custom event for same-tab localStorage changes (we'll dispatch this from the map component)
        const handleCustomStorageChange = () => {
            loadSavedGeometries();
        };

        window.addEventListener('opencouncil-storage-change', handleCustomStorageChange);

        return () => {
            window.removeEventListener('storage', handleStorageChange);
            window.removeEventListener('opencouncil-storage-change', handleCustomStorageChange);
        };
    }, []);

    // Extract geosets from regulation data
    const geoSets: GeoSetData[] = useMemo(() => {
        if (!regulationData) return [];

        return regulationData.regulation
            .filter((item): item is RegulationItem & { type: 'geoset' } => item.type === 'geoset')
            .map(item => ({
                id: item.id,
                name: item.name || item.title || 'Unnamed GeoSet',
                description: item.description,
                color: item.color,
                geometries: item.geometries || []
            }));
    }, [regulationData]);

    // Initialize enabled states when geosets change
    useMemo(() => {
        const allGeoSetIds = new Set(geoSets.map(gs => gs.id));
        const allGeometryIds = new Set(geoSets.flatMap(gs => gs.geometries.map(g => g.id)));

        // Check if defaultVisibleGeosets is specified in regulation data
        if (regulationData?.defaultVisibleGeosets && regulationData.defaultVisibleGeosets.length > 0) {
            // Only enable geosets specified in defaultVisibleGeosets
            const defaultVisibleSet = new Set(regulationData.defaultVisibleGeosets);
            const enabledGeoSetIds = new Set(
                geoSets
                    .filter(gs => defaultVisibleSet.has(gs.id))
                    .map(gs => gs.id)
            );

            const enabledGeometryIds = new Set(
                geoSets
                    .filter(gs => defaultVisibleSet.has(gs.id))
                    .flatMap(gs => gs.geometries.map(g => g.id))
            );

            setEnabledGeoSets(enabledGeoSetIds);
            setEnabledGeometries(enabledGeometryIds);
        } else {
            // Default behavior: enable all geosets and geometries
        setEnabledGeoSets(allGeoSetIds);
        setEnabledGeometries(allGeometryIds);
        }

        setExpandedGeoSets(new Set()); // Start with all collapsed
    }, [geoSets, regulationData]);

    // Handle URL hash changes to open detail panels
    useEffect(() => {
        const handleHashChange = () => {
            const hash = window.location.hash.substring(1); // Remove #
            if (hash) {
                openDetailFromId(hash);
            } else {
                closeDetail();
            }
        };

        // Check initial hash
        handleHashChange();

        // Listen for hash changes
        window.addEventListener('hashchange', handleHashChange);
        return () => window.removeEventListener('hashchange', handleHashChange);
    }, [geoSets]);

    // Functions to manage detail panel
    const openDetailFromId = (id: string) => {
        // Check if it's a geoset
        const geoSet = geoSets.find(gs => gs.id === id);
        if (geoSet) {
            setDetailType('geoset');
            setDetailId(id);
            return;
        }

        // Check if it's a geometry
        const geometry = geoSets.flatMap(gs => gs.geometries).find(g => g.id === id);
        if (geometry) {
            setDetailType('geometry');
            setDetailId(id);
            return;
        }

        // If not found, close detail
        closeDetail();
    };

    const openGeoSetDetail = (geoSetId: string) => {
        setDetailType('geoset');
        setDetailId(geoSetId);
        // Update URL hash without triggering navigation
        window.location.hash = geoSetId;
    };

    const openGeometryDetail = (geometryId: string) => {
        setDetailType('geometry');
        setDetailId(geometryId);
        // Update URL hash without triggering navigation
        window.location.hash = geometryId;
    };

    const closeDetail = () => {
        setDetailType(null);
        setDetailId(null);
        // Remove hash from URL
        if (window.location.hash) {
            // Use history.pushState to remove hash without page reload
            const url = window.location.href.split('#')[0];
            window.history.pushState({}, '', url);
        }
    };

    // Handle map feature clicks
    const handleMapFeatureClick = (feature: GeoJSON.Feature) => {
        if (feature.properties?.id) {
            openGeometryDetail(feature.properties.id);
        }
    };

    // Convert enabled geometries to map features
    const mapFeatures: MapFeature[] = useMemo(() => {
        const features: MapFeature[] = [];

        geoSets.forEach((geoSet, geoSetIndex) => {
            if (!enabledGeoSets.has(geoSet.id)) return;

            // Use geoset's own color if available, otherwise fall back to default colors
            const color = geoSet.color || GEOSET_COLORS[geoSetIndex % GEOSET_COLORS.length];

            geoSet.geometries.forEach(geometry => {
                if (!enabledGeometries.has(geometry.id)) return;

                let geoJSON: GeoJSON.Geometry | null = null;
                let isFromLocalStorage = false;

                // First check if we have a saved geometry in localStorage
                if (savedGeometries[geometry.id]) {
                    geoJSON = savedGeometries[geometry.id];
                    isFromLocalStorage = true;
                }
                // Otherwise handle static geometries
                else if (geometry.type !== 'derived' && 'geojson' in geometry && geometry.geojson) {
                    geoJSON = geometry.geojson;
                }
                // Handle derived geometries
                else if (geometry.type === 'derived') {
                    geoJSON = computeDerivedGeometry(geometry, geoSets);
                }

                // Only add to features if we have valid geometry
                if (geoJSON) {
                    features.push({
                        id: geometry.id,
                        geometry: geoJSON,
                        properties: {
                            geoSetId: geoSet.id,
                            geoSetName: geoSet.name,
                            name: geometry.name,
                            description: geometry.description,
                            isDerived: geometry.type === 'derived',
                            isFromLocalStorage
                        },
                        style: {
<<<<<<< HEAD
                            fillColor: color,
                            fillOpacity: geometry.type === 'derived' ? 0.15 : 0.4, // Much more transparent for derived geometries
                            strokeColor: geometry.type === 'derived' ? 'transparent' : color, // No outline for derived geometries
                            strokeWidth: geometry.type === 'derived' ? 0 : (geometry.type === 'point' ? 8 : 2), // No stroke for derived geometries
=======
                            fillColor: isFromLocalStorage ? '#3B82F6' : color, // Blue for locally saved
                            fillOpacity: geometry.type === 'derived' ? 0.3 : (isFromLocalStorage ? 0.5 : 0.4),
                            strokeColor: isFromLocalStorage ? '#1D4ED8' : color, // Darker blue border for locally saved
                            strokeWidth: geometry.type === 'point' ? 8 : (isFromLocalStorage ? 3 : 2), // Thicker border for locally saved
>>>>>>> 1d7a97cd
                            label: geometry.name
                        }
                    });
                }
            });
        });

        return features;
    }, [geoSets, enabledGeoSets, enabledGeometries, savedGeometries]);

    // Get geoset checkbox state (checked, indeterminate, or unchecked)
    const getGeoSetCheckboxState = (geoSetId: string): CheckboxState => {
        const geoSet = geoSets.find(gs => gs.id === geoSetId);
        if (!geoSet || geoSet.geometries.length === 0) return 'unchecked';

        const enabledCount = geoSet.geometries.filter(g => enabledGeometries.has(g.id)).length;

        if (enabledCount === 0) return 'unchecked';
        if (enabledCount === geoSet.geometries.length) return 'checked';
        return 'indeterminate';
    };

    const toggleGeoSet = (geoSetId: string) => {
        const geoSet = geoSets.find(gs => gs.id === geoSetId);
        if (!geoSet) return;

        const currentState = getGeoSetCheckboxState(geoSetId);

        if (currentState === 'checked') {
            // If all are checked, uncheck all
            setEnabledGeoSets(prev => {
                const newSet = new Set(prev);
                newSet.delete(geoSetId);
                return newSet;
            });
            setEnabledGeometries(prev => {
                const newSet = new Set(prev);
                geoSet.geometries.forEach(g => newSet.delete(g.id));
                return newSet;
            });
        } else {
            // If none or some are checked, check all
            setEnabledGeoSets(prev => new Set(prev).add(geoSetId));
            setEnabledGeometries(prev => {
                const newSet = new Set(prev);
                geoSet.geometries.forEach(g => newSet.add(g.id));
                return newSet;
            });
        }
    };

    const toggleGeometry = (geometryId: string) => {
        setEnabledGeometries(prev => {
            const newSet = new Set(prev);
            if (newSet.has(geometryId)) {
                newSet.delete(geometryId);
            } else {
                newSet.add(geometryId);
            }
            return newSet;
        });
    };

    const toggleGeoSetExpansion = (geoSetId: string) => {
        setExpandedGeoSets(prev => {
            const newSet = new Set(prev);
            if (newSet.has(geoSetId)) {
                newSet.delete(geoSetId);
            } else {
                newSet.add(geoSetId);
            }
            return newSet;
        });
    };

    // Function to handle geometry selection for editing with auto-zoom
    const handleSelectGeometryForEdit = (geometryId: string | null) => {
        setSelectedGeometryForEdit(geometryId);
        
        if (geometryId) {
            // Find the geometry to zoom to
            const geometry = geoSets.flatMap(gs => gs.geometries).find(g => g.id === geometryId);
            if (geometry) {
                let geoJSON: GeoJSON.Geometry | null = null;
                
                // Check for saved geometry first
                if (savedGeometries[geometry.id]) {
                    geoJSON = savedGeometries[geometry.id];
                }
                // Otherwise use original geometry
                else if (geometry.type !== 'derived' && 'geojson' in geometry && geometry.geojson) {
                    geoJSON = geometry.geojson;
                }
                // Handle derived geometries
                else if (geometry.type === 'derived') {
                    geoJSON = computeDerivedGeometry(geometry, geoSets);
                }
                
                // Store geometry for zooming
                if (geoJSON) {
                    setZoomGeometry(geoJSON);
                    console.log('🎯 Selected geometry for editing and zoom:', geometryId);
                }
            }
        }
    };

    // State for geometry to zoom to
    const [zoomGeometry, setZoomGeometry] = useState<GeoJSON.Geometry | null>(null);

    // Function to handle deleting saved geometry
    const handleDeleteSavedGeometry = (geometryId: string) => {
        try {
            const savedGeometries = JSON.parse(localStorage.getItem('opencouncil-edited-geometries') || '{}');
            delete savedGeometries[geometryId];
            localStorage.setItem('opencouncil-edited-geometries', JSON.stringify(savedGeometries));
            
            // IMMEDIATELY update local state to reflect the change
            setSavedGeometries(savedGeometries);
            
            // Dispatch custom event to notify components of localStorage change
            window.dispatchEvent(new CustomEvent('opencouncil-storage-change'));
            
            // If the deleted geometry was selected for editing, deselect it
            if (selectedGeometryForEdit === geometryId) {
                setSelectedGeometryForEdit(null);
            }
            
            console.log(`🗑️ Deleted saved geometry for ID: ${geometryId}`);
        } catch (error) {
            console.error('Error deleting saved geometry:', error);
        }
    };

    return (
        <div className={cn("relative", className)}>
            {/* Map */}
            <Map
                center={[23.7275, 37.9755]} // Athens coordinates
                zoom={11}
                animateRotation={false}
                features={mapFeatures}
                onFeatureClick={handleMapFeatureClick}
                className="w-full h-full"
                editingMode={isEditingMode}
                drawingMode={drawingMode}
                selectedGeometryForEdit={selectedGeometryForEdit}
                zoomToGeometry={zoomGeometry}
            />

            {/* Layer Controls Toggle Button */}
            {geoSets.length > 0 && (
                <LayerControlsButton
                    isOpen={isControlsOpen}
                    activeCount={mapFeatures.length}
                    onToggle={() => setIsControlsOpen(!isControlsOpen)}
                />
            )}

            {/* Layer Controls Panel */}
            {isControlsOpen && geoSets.length > 0 && (
                <LayerControlsPanel
                    geoSets={geoSets}
                    colors={GEOSET_COLORS}
                    enabledGeometries={enabledGeometries}
                    expandedGeoSets={expandedGeoSets}
                    activeCount={mapFeatures.length}
                    onClose={() => setIsControlsOpen(false)}
                    onToggleGeoSet={toggleGeoSet}
                    onToggleExpansion={toggleGeoSetExpansion}
                    onToggleGeometry={toggleGeometry}
                    getGeoSetCheckboxState={getGeoSetCheckboxState}
                    onOpenGeoSetDetail={openGeoSetDetail}
                    onOpenGeometryDetail={openGeometryDetail}
                    contactEmail={regulationData?.contactEmail}
                    comments={comments}
                    consultationId={consultationId}
                    cityId={cityId}
                    currentUser={currentUser}
                    isEditingMode={isEditingMode}
                    drawingMode={drawingMode}
                    selectedGeometryForEdit={selectedGeometryForEdit}
                    savedGeometries={savedGeometries}
                    regulationData={regulationData}
                    onToggleEditingMode={(enabled: boolean) => {
                        setIsEditingMode(enabled);
                        if (!enabled) {
                            setSelectedGeometryForEdit(null);
                        }
                    }}
                    onSetDrawingMode={setDrawingMode}
                    onSelectGeometryForEdit={handleSelectGeometryForEdit}
                    onDeleteSavedGeometry={handleDeleteSavedGeometry}
                />
            )}

            {/* Detail Panel */}
            <DetailPanel
                isOpen={detailType !== null}
                onClose={closeDetail}
                detailType={detailType}
                detailId={detailId}
                geoSets={geoSets}
                baseUrl={baseUrl}
                referenceFormat={referenceFormat}
                onReferenceClick={onReferenceClick}
                regulationData={regulationData || undefined}
                onOpenGeometryDetail={openGeometryDetail}
                onOpenGeoSetDetail={openGeoSetDetail}
                comments={comments}
                currentUser={currentUser}
                consultationId={consultationId}
                cityId={cityId}
                isEditingMode={isEditingMode}
                selectedGeometryForEdit={selectedGeometryForEdit}
                savedGeometries={savedGeometries}
            />
        </div>
    );
} <|MERGE_RESOLUTION|>--- conflicted
+++ resolved
@@ -168,7 +168,7 @@
     const [isEditingMode, setIsEditingMode] = useState(false);
     const [drawingMode, setDrawingMode] = useState<'point' | 'polygon'>('point');
     const [selectedGeometryForEdit, setSelectedGeometryForEdit] = useState<string | null>(null);
-    
+
     // Local storage state for saved geometries
     const [savedGeometries, setSavedGeometries] = useState<Record<string, any>>({});
 
@@ -177,7 +177,7 @@
         const loadSavedGeometries = () => {
             try {
                 const saved = JSON.parse(localStorage.getItem('opencouncil-edited-geometries') || '{}');
-                
+
                 // Only update state if the data actually changed (deep comparison)
                 setSavedGeometries(prev => {
                     const hasChanged = JSON.stringify(prev) !== JSON.stringify(saved);
@@ -199,7 +199,7 @@
         };
 
         window.addEventListener('storage', handleStorageChange);
-        
+
         // Custom event for same-tab localStorage changes (we'll dispatch this from the map component)
         const handleCustomStorageChange = () => {
             loadSavedGeometries();
@@ -253,8 +253,8 @@
             setEnabledGeometries(enabledGeometryIds);
         } else {
             // Default behavior: enable all geosets and geometries
-        setEnabledGeoSets(allGeoSetIds);
-        setEnabledGeometries(allGeometryIds);
+            setEnabledGeoSets(allGeoSetIds);
+            setEnabledGeometries(allGeometryIds);
         }
 
         setExpandedGeoSets(new Set()); // Start with all collapsed
@@ -377,17 +377,14 @@
                             isFromLocalStorage
                         },
                         style: {
-<<<<<<< HEAD
-                            fillColor: color,
-                            fillOpacity: geometry.type === 'derived' ? 0.15 : 0.4, // Much more transparent for derived geometries
-                            strokeColor: geometry.type === 'derived' ? 'transparent' : color, // No outline for derived geometries
-                            strokeWidth: geometry.type === 'derived' ? 0 : (geometry.type === 'point' ? 8 : 2), // No stroke for derived geometries
-=======
-                            fillColor: isFromLocalStorage ? '#3B82F6' : color, // Blue for locally saved
-                            fillOpacity: geometry.type === 'derived' ? 0.3 : (isFromLocalStorage ? 0.5 : 0.4),
-                            strokeColor: isFromLocalStorage ? '#1D4ED8' : color, // Darker blue border for locally saved
-                            strokeWidth: geometry.type === 'point' ? 8 : (isFromLocalStorage ? 3 : 2), // Thicker border for locally saved
->>>>>>> 1d7a97cd
+                            // Color: use blue for localStorage, otherwise use geoset color
+                            fillColor: isFromLocalStorage ? '#3B82F6' : color,
+                            // Opacity: derived geometries are very transparent, localStorage medium, regular normal
+                            fillOpacity: geometry.type === 'derived' ? 0.15 : (isFromLocalStorage ? 0.5 : 0.4),
+                            // Stroke: derived geometries have no stroke, localStorage get blue stroke, regular get geoset color
+                            strokeColor: geometry.type === 'derived' ? 'transparent' : (isFromLocalStorage ? '#1D4ED8' : color),
+                            // Stroke width: derived have none, points are larger, localStorage get thicker stroke
+                            strokeWidth: geometry.type === 'derived' ? 0 : (geometry.type === 'point' ? 8 : (isFromLocalStorage ? 3 : 2)),
                             label: geometry.name
                         }
                     });
@@ -466,13 +463,13 @@
     // Function to handle geometry selection for editing with auto-zoom
     const handleSelectGeometryForEdit = (geometryId: string | null) => {
         setSelectedGeometryForEdit(geometryId);
-        
+
         if (geometryId) {
             // Find the geometry to zoom to
             const geometry = geoSets.flatMap(gs => gs.geometries).find(g => g.id === geometryId);
             if (geometry) {
                 let geoJSON: GeoJSON.Geometry | null = null;
-                
+
                 // Check for saved geometry first
                 if (savedGeometries[geometry.id]) {
                     geoJSON = savedGeometries[geometry.id];
@@ -485,7 +482,7 @@
                 else if (geometry.type === 'derived') {
                     geoJSON = computeDerivedGeometry(geometry, geoSets);
                 }
-                
+
                 // Store geometry for zooming
                 if (geoJSON) {
                     setZoomGeometry(geoJSON);
@@ -504,18 +501,18 @@
             const savedGeometries = JSON.parse(localStorage.getItem('opencouncil-edited-geometries') || '{}');
             delete savedGeometries[geometryId];
             localStorage.setItem('opencouncil-edited-geometries', JSON.stringify(savedGeometries));
-            
+
             // IMMEDIATELY update local state to reflect the change
             setSavedGeometries(savedGeometries);
-            
+
             // Dispatch custom event to notify components of localStorage change
             window.dispatchEvent(new CustomEvent('opencouncil-storage-change'));
-            
+
             // If the deleted geometry was selected for editing, deselect it
             if (selectedGeometryForEdit === geometryId) {
                 setSelectedGeometryForEdit(null);
             }
-            
+
             console.log(`🗑️ Deleted saved geometry for ID: ${geometryId}`);
         } catch (error) {
             console.error('Error deleting saved geometry:', error);
