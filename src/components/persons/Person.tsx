--- conflicted
+++ resolved
@@ -22,13 +22,8 @@
 import { isUserAuthorizedToEdit } from '@/lib/auth';
 import { motion } from 'framer-motion';
 import { ImageOrInitials } from '@/components/ImageOrInitials';
-<<<<<<< HEAD
-import { PersonWithRelations } from '@/lib/getMeetingData';
+import { PersonWithRelations } from '@/lib/db/people';
 import { filterActiveRoles, filterInactiveRoles, formatDateRange } from '@/lib/utils';
-=======
-import { PersonWithRelations } from '@/lib/db/people';
-import { filterActiveRoles, filterInactiveRoles, formatDate } from '@/lib/utils';
->>>>>>> 91dce049
 import { StatisticsOfPerson } from "@/lib/statistics";
 import { AdministrativeBodyFilter } from '../AdministrativeBodyFilter';
 
