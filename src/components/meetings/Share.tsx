--- conflicted
+++ resolved
@@ -1,10 +1,4 @@
 "use client";
-<<<<<<< HEAD
-import ReactPDF from '@react-pdf/renderer';
-import { pdf } from '@react-pdf/renderer';
-import { renderDocx } from './docx/CouncilMeetingDocx';
-=======
->>>>>>> 11ab818e
 import { useVideo } from './VideoProvider';
 import { useState, useEffect } from 'react';
 import { Button } from "../ui/button";
@@ -48,34 +42,12 @@
 
     const { meeting, transcript, people, city } = useCouncilMeetingData();
 
-<<<<<<< HEAD
-    const handleExportToDocx = async () => {
-        setIsExportingDocx(true);
-        try {
-            const doc = await renderDocx({ city, meeting, transcript, people, parties, speakerTags });
-            const blob = await doc.save();
-            const blobUrl = URL.createObjectURL(blob);
-            const link = document.createElement('a');
-            link.href = blobUrl;
-            link.download = 'council_meeting.docx';
-            document.body.appendChild(link);
-            link.click();
-            document.body.removeChild(link);
-            URL.revokeObjectURL(blobUrl);
-        } catch (error) {
-            console.error('Error exporting to DOCX:', error);
-        } finally {
-            setIsExportingDocx(false);
-        }
-    };
-=======
     const getMeetingData = () => ({
-        city, 
-        meeting, 
-        transcript, 
+        city,
+        meeting,
+        transcript,
         people
     });
->>>>>>> 11ab818e
 
     return (
         <div className="flex flex-col w-full p-6">
@@ -136,24 +108,11 @@
                             Κατεβάστε την απομαγνητοφώνηση της συνεδρίασης
                         </p>
 
-<<<<<<< HEAD
-                        <div className="space-y-2 sm:space-y-0 sm:space-x-2">
-                            <Button onClick={handleExportToDocx} className="w-full sm:w-auto" disabled={isExportingDocx}>
-                                {isExportingDocx ? (
-                                    <Loader2 className="w-4 h-4 mr-2 animate-spin" />
-                                ) : (
-                                    <FileDown className="w-4 h-4 mr-2" />
-                                )}
-                                <span>Εξαγωγή σε DOCX</span>
-                            </Button>
-                        </div>
-=======
                         <MeetingExportButtons
                             getMeetingData={getMeetingData}
                             cityId={city.id}
                             meetingId={meeting.id}
                         />
->>>>>>> 11ab818e
                     </div>
                 )}
             </section>
