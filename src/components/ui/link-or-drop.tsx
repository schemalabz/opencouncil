'use client'

import * as React from "react"
import { cn } from "../../lib/utils"
import { Input } from "./input"
import { Check, Loader2, Upload, AlertCircle } from "lucide-react"
import { motion, AnimatePresence } from "framer-motion"
import { Button } from "./button"
import { Progress } from "./progress"
import { UploadConfig } from "@/types/upload"

export interface LinkOrDropProps
    extends Omit<React.InputHTMLAttributes<HTMLInputElement>, 'onProgress'> {
    onUrlChange?: (url: string) => void
    onProgress?: (percentage: number) => void
    config?: UploadConfig
}

const LinkOrDrop = React.forwardRef<HTMLInputElement, LinkOrDropProps>(
    ({ className, onUrlChange, onProgress, config, ...props }, ref) => {
        const [isDragging, setIsDragging] = React.useState(false)
        const [isUploading, setIsUploading] = React.useState(false)
        const [showCheck, setShowCheck] = React.useState(false)
        const [uploadProgress, setUploadProgress] = React.useState<number>(0)
        const [uploadError, setUploadError] = React.useState<string | null>(null)
        const inputRef = React.useRef<HTMLInputElement>(null)
        const fileInputRef = React.useRef<HTMLInputElement>(null)
        const combinedRef = (ref as any) || inputRef

        const handleDragOver = React.useCallback((e: React.DragEvent) => {
            e.preventDefault()
            e.stopPropagation()
            setIsDragging(true)
        }, [])

        const handleDragLeave = React.useCallback((e: React.DragEvent) => {
            e.preventDefault()
            e.stopPropagation()
            setIsDragging(false)
        }, [])

        const handleFileUpload = React.useCallback(async (file: File) => {
            setIsUploading(true)
            setUploadProgress(0)
<<<<<<< HEAD
            setUploadError(null) // Clear any previous errors
=======
            setUploadError(null)
            setShowCheck(false) // Clear any previous errors
>>>>>>> 403a66a2
            
            try {
                // Step 1: Get pre-signed URL from our API
                const presignedResponse = await fetch('/api/upload/presigned-url', {
<<<<<<< HEAD
                    method: 'POST',
                    headers: { 'Content-Type': 'application/json' },
                    body: JSON.stringify({
                        filename: file.name,
                        contentType: file.type,
                        config: config
                    })
                })

                if (!presignedResponse.ok) {
                    const error = await presignedResponse.json()
                    const errorMessage = error.error || 'Failed to get upload URL'
                    
                    // Set user-friendly error messages based on status
                    if (presignedResponse.status === 403) {
                        throw new Error('You do not have permission to upload files')
                    } else if (presignedResponse.status === 401) {
                        throw new Error('Please sign in to upload files')
                    } else {
                        throw new Error(errorMessage)
                    }
                }

                const { url: presignedUrl, publicUrl } = await presignedResponse.json()

                // Step 2: Upload directly to S3 with progress tracking
                await new Promise<void>((resolve, reject) => {
                    const xhr = new XMLHttpRequest()

                    // Track upload progress
                    xhr.upload.onprogress = (event) => {
                        if (event.lengthComputable) {
                            const percentage = Math.round((event.loaded / event.total) * 100)
                            setUploadProgress(percentage)
                            onProgress?.(percentage)
                        }
                    }

                    xhr.onload = () => {
                        if (xhr.status >= 200 && xhr.status < 300) {
                            resolve()
                        } else {
                            reject(new Error(`Upload failed with status ${xhr.status}`))
                        }
                    }

                    xhr.onerror = () => {
                        // Check if it's a CORS error
                        reject(new Error('Upload failed. Please check your connection or contact support'))
                    }
                    
                    xhr.ontimeout = () => reject(new Error('Upload timeout. Please try again'))

                    xhr.open('PUT', presignedUrl)
                    xhr.setRequestHeader('Content-Type', file.type)
                    // Set timeout to 60 seconds for large file uploads
                    xhr.timeout = 60000
                    xhr.send(file)
                })

                // Step 3: Update with public URL
=======
                    method: 'POST',
                    headers: { 'Content-Type': 'application/json' },
                    body: JSON.stringify({
                        filename: file.name,
                        contentType: file.type,
                        config: config
                    })
                })

                if (!presignedResponse.ok) {
                    const error = await presignedResponse.json()
                    const errorMessage = error.error || 'Failed to get upload URL'
                    
                    // Set user-friendly error messages based on status
                    if (presignedResponse.status === 403) {
                        throw new Error('You do not have permission to upload files')
                    } else if (presignedResponse.status === 401) {
                        throw new Error('Please sign in to upload files')
                    } else {
                        throw new Error(errorMessage)
                    }
                }

                const { url: presignedUrl, publicUrl, key } = await presignedResponse.json()

                // Step 2: Upload directly to S3 with progress tracking
                await new Promise<void>((resolve, reject) => {
                    const xhr = new XMLHttpRequest()

                    // Track upload progress
                    xhr.upload.onprogress = (event) => {
                        if (event.lengthComputable) {
                            const percentage = Math.round((event.loaded / event.total) * 100)
                            setUploadProgress(percentage)
                            onProgress?.(percentage)
                        }
                    }

                    xhr.onload = () => {
                        if (xhr.status >= 200 && xhr.status < 300) {
                            resolve()
                        } else {
                            reject(new Error(`Upload failed with status ${xhr.status}`))
                        }
                    }

                    xhr.onerror = () => {
                        // Check if it's a CORS error
                        reject(new Error('Upload failed. Please check your connection or contact support'))
                    }
                    
                    xhr.ontimeout = () => reject(new Error('Upload timeout. Please try again'))

                    xhr.open('PUT', presignedUrl)
                    xhr.setRequestHeader('Content-Type', file.type)
                    // Set timeout to 25 minutes for large file uploads
                    xhr.timeout = 1500000
                    xhr.send(file)
                })

                // Step 3: Set ACL to make file public
                const aclResponse = await fetch('/api/upload/set-acl', {
                    method: 'POST',
                    headers: {
                        'Content-Type': 'application/json',
                    },
                    body: JSON.stringify({ key }),
                })

                if (!aclResponse.ok) {
                    throw new Error('Failed to set file permissions')
                }

                // Step 4: Update with public URL
>>>>>>> 403a66a2
                if (combinedRef.current) {
                    combinedRef.current.value = publicUrl
                }
                onUrlChange?.(publicUrl)
                setShowCheck(true)
                setTimeout(() => setShowCheck(false), 2000)
            } catch (error) {
                console.error('Upload error:', error)
                
                // Set error message for UI display
                const errorMessage = error instanceof Error ? error.message : 'Failed to upload file'
                setUploadError(errorMessage)
                
<<<<<<< HEAD
                // Auto-hide error after 5 seconds
                setTimeout(() => setUploadError(null), 5000)
                
=======
>>>>>>> 403a66a2
                // Reset progress on error
                setUploadProgress(0)
                onProgress?.(0)
            } finally {
                setIsUploading(false)
                // Reset progress after a short delay
                setTimeout(() => setUploadProgress(0), 500)
            }
        }, [combinedRef, onUrlChange, onProgress, config])

        const handleDrop = React.useCallback(async (e: React.DragEvent<HTMLDivElement>) => {
            e.preventDefault()
            e.stopPropagation()
            setIsDragging(false)

            const file = e.dataTransfer.files[0]
            if (file) {
                await handleFileUpload(file)
            }
        }, [handleFileUpload])


        const handleFileSelect = React.useCallback((e: React.ChangeEvent<HTMLInputElement>) => {
            const file = e.target.files?.[0]
            if (file) {
                handleFileUpload(file)
            }
        }, [handleFileUpload])

        const clearError = React.useCallback(() => {
            setUploadError(null)
        }, [])

        const retryUpload = React.useCallback(() => {
            // Clear any previous error state
            setUploadError(null)
            setShowCheck(false)
            
            // Reset file input to allow selecting the same file again
            if (fileInputRef.current) {
                fileInputRef.current.value = ''
                fileInputRef.current.click()
            }
        }, [])

        return (
            <>
                <div
                    className={cn(
                        "relative",
                        isDragging && "ring-2 ring-primary ring-offset-2",
                        className
                    )}
                    onDragOver={handleDragOver}
                    onDragLeave={handleDragLeave}
                    onDrop={handleDrop}
                >
                    <Input
                        ref={combinedRef}
                        {...props}
                        className={cn(
                            "pr-20",
                            uploadError && "border-destructive focus-visible:ring-destructive"
                        )}
                    />
                    <div className="absolute inset-y-0 right-0 flex items-center gap-2 pr-3">
                        <AnimatePresence>
                            {isUploading && (
                                <motion.div
                                    initial={{ opacity: 0 }}
                                    animate={{ opacity: 1 }}
                                    exit={{ opacity: 0 }}
                                >
                                    <Loader2 className="h-4 w-4 animate-spin text-muted-foreground" />
                                </motion.div>
                            )}
                            {showCheck && !isUploading && (
                                <motion.div
                                    initial={{ opacity: 0, scale: 0.5 }}
                                    animate={{ opacity: 1, scale: 1 }}
                                    exit={{ opacity: 0, scale: 0.5 }}
                                >
                                    <Check className="h-4 w-4 text-green-500" />
                                </motion.div>
                            )}
                            {uploadError && !isUploading && (
                                <motion.div
                                    initial={{ opacity: 0, scale: 0.5 }}
                                    animate={{ opacity: 1, scale: 1 }}
                                    exit={{ opacity: 0, scale: 0.5 }}
                                >
                                    <AlertCircle className="h-4 w-4 text-destructive" />
                                </motion.div>
                            )}
                        </AnimatePresence>
                        <button
                            type="button"
                            className="h-6 w-6 rounded-sm opacity-70 ring-offset-background transition-opacity hover:opacity-100 focus:outline-none focus:ring-2 focus:ring-ring focus:ring-offset-2 disabled:pointer-events-none"
                            onClick={() => fileInputRef.current?.click()}
                        >
                            <Upload className="h-4 w-4" />
                        </button>
                        <input
                            ref={fileInputRef}
                            type="file"
                            className="hidden"
                            onChange={handleFileSelect}
                        />
                    </div>
                    {isDragging && (
                        <div className="absolute inset-0 flex items-center justify-center bg-background/80 backdrop-blur-sm">
                            <p className="text-sm text-muted-foreground">Drop file here to upload</p>
                        </div>
                    )}
                </div>
                {uploadProgress > 0 && uploadProgress < 100 && (
                    <motion.div
                        initial={{ opacity: 0, y: -10 }}
                        animate={{ opacity: 1, y: 0 }}
                        exit={{ opacity: 0, y: -10 }}
                        className="mt-2 space-y-1"
                    >
                        <Progress value={uploadProgress} className="h-2" />
                        <p className="text-xs text-muted-foreground">
                            Uploading: {uploadProgress}%
                        </p>
                    </motion.div>
                )}
                {uploadError && (
                    <motion.div
                        initial={{ opacity: 0, y: -10 }}
                        animate={{ opacity: 1, y: 0 }}
                        exit={{ opacity: 0, y: -10 }}
                        className="mt-2 flex items-start gap-2 text-sm text-destructive"
                    >
                        <AlertCircle className="h-4 w-4 mt-0.5 flex-shrink-0" />
<<<<<<< HEAD
                        <p>{uploadError}</p>
=======
                        <div className="flex-1">
                            <p>{uploadError}</p>
                            <div className="mt-2 flex gap-2">
                                <button
                                    type="button"
                                    onClick={retryUpload}
                                    className="text-xs px-2 py-1 bg-destructive/10 hover:bg-destructive/20 rounded transition-colors"
                                >
                                    Retry Upload
                                </button>
                                <button
                                    type="button"
                                    onClick={clearError}
                                    className="text-xs px-2 py-1 bg-muted hover:bg-muted/80 rounded transition-colors"
                                >
                                    Clear Error
                                </button>
                            </div>
                        </div>
>>>>>>> 403a66a2
                    </motion.div>
                )}
            </>
        )
    }
)
LinkOrDrop.displayName = "LinkOrDrop"

export { LinkOrDrop }<|MERGE_RESOLUTION|>--- conflicted
+++ resolved
@@ -42,17 +42,12 @@
         const handleFileUpload = React.useCallback(async (file: File) => {
             setIsUploading(true)
             setUploadProgress(0)
-<<<<<<< HEAD
-            setUploadError(null) // Clear any previous errors
-=======
             setUploadError(null)
             setShowCheck(false) // Clear any previous errors
->>>>>>> 403a66a2
             
             try {
                 // Step 1: Get pre-signed URL from our API
                 const presignedResponse = await fetch('/api/upload/presigned-url', {
-<<<<<<< HEAD
                     method: 'POST',
                     headers: { 'Content-Type': 'application/json' },
                     body: JSON.stringify({
@@ -76,7 +71,7 @@
                     }
                 }
 
-                const { url: presignedUrl, publicUrl } = await presignedResponse.json()
+                const { url: presignedUrl, publicUrl, key } = await presignedResponse.json()
 
                 // Step 2: Upload directly to S3 with progress tracking
                 await new Promise<void>((resolve, reject) => {
@@ -108,68 +103,6 @@
 
                     xhr.open('PUT', presignedUrl)
                     xhr.setRequestHeader('Content-Type', file.type)
-                    // Set timeout to 60 seconds for large file uploads
-                    xhr.timeout = 60000
-                    xhr.send(file)
-                })
-
-                // Step 3: Update with public URL
-=======
-                    method: 'POST',
-                    headers: { 'Content-Type': 'application/json' },
-                    body: JSON.stringify({
-                        filename: file.name,
-                        contentType: file.type,
-                        config: config
-                    })
-                })
-
-                if (!presignedResponse.ok) {
-                    const error = await presignedResponse.json()
-                    const errorMessage = error.error || 'Failed to get upload URL'
-                    
-                    // Set user-friendly error messages based on status
-                    if (presignedResponse.status === 403) {
-                        throw new Error('You do not have permission to upload files')
-                    } else if (presignedResponse.status === 401) {
-                        throw new Error('Please sign in to upload files')
-                    } else {
-                        throw new Error(errorMessage)
-                    }
-                }
-
-                const { url: presignedUrl, publicUrl, key } = await presignedResponse.json()
-
-                // Step 2: Upload directly to S3 with progress tracking
-                await new Promise<void>((resolve, reject) => {
-                    const xhr = new XMLHttpRequest()
-
-                    // Track upload progress
-                    xhr.upload.onprogress = (event) => {
-                        if (event.lengthComputable) {
-                            const percentage = Math.round((event.loaded / event.total) * 100)
-                            setUploadProgress(percentage)
-                            onProgress?.(percentage)
-                        }
-                    }
-
-                    xhr.onload = () => {
-                        if (xhr.status >= 200 && xhr.status < 300) {
-                            resolve()
-                        } else {
-                            reject(new Error(`Upload failed with status ${xhr.status}`))
-                        }
-                    }
-
-                    xhr.onerror = () => {
-                        // Check if it's a CORS error
-                        reject(new Error('Upload failed. Please check your connection or contact support'))
-                    }
-                    
-                    xhr.ontimeout = () => reject(new Error('Upload timeout. Please try again'))
-
-                    xhr.open('PUT', presignedUrl)
-                    xhr.setRequestHeader('Content-Type', file.type)
                     // Set timeout to 25 minutes for large file uploads
                     xhr.timeout = 1500000
                     xhr.send(file)
@@ -189,7 +122,6 @@
                 }
 
                 // Step 4: Update with public URL
->>>>>>> 403a66a2
                 if (combinedRef.current) {
                     combinedRef.current.value = publicUrl
                 }
@@ -203,12 +135,6 @@
                 const errorMessage = error instanceof Error ? error.message : 'Failed to upload file'
                 setUploadError(errorMessage)
                 
-<<<<<<< HEAD
-                // Auto-hide error after 5 seconds
-                setTimeout(() => setUploadError(null), 5000)
-                
-=======
->>>>>>> 403a66a2
                 // Reset progress on error
                 setUploadProgress(0)
                 onProgress?.(0)
@@ -345,9 +271,6 @@
                         className="mt-2 flex items-start gap-2 text-sm text-destructive"
                     >
                         <AlertCircle className="h-4 w-4 mt-0.5 flex-shrink-0" />
-<<<<<<< HEAD
-                        <p>{uploadError}</p>
-=======
                         <div className="flex-1">
                             <p>{uploadError}</p>
                             <div className="mt-2 flex gap-2">
@@ -367,7 +290,6 @@
                                 </button>
                             </div>
                         </div>
->>>>>>> 403a66a2
                     </motion.div>
                 )}
             </>
