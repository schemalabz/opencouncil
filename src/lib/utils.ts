import { Offer, Party, Role, Subject, Topic } from "@prisma/client";
import { type ClassValue, clsx } from "clsx"
import { twMerge } from "tailwind-merge"
import { Statistics } from "./statistics";
import { SubjectWithRelations } from "./db/subject";
// @ts-ignore
import { default as greekKlitiki } from "greek-name-klitiki";
import { Transcript } from "./db/transcript";

// Export time formatters from the new location
export {
  formatTime,
  formatTimestamp,
  formatDuration,
  formatRelativeTime,
  formatDate,
  formatDateTime,
  formatDateRange
} from './formatters/time';

export const IS_DEV = process.env.NODE_ENV === 'development';

export const SUBJECT_POINT_COLOR = '#E57373'; // A nice red color that contrasts with the blue city polygons

export const UNKNOWN_SPEAKER_LABEL = "Άγνωστος Ομιλητής";

export const buildUnknownSpeakerLabel = (index: number) =>
  `${UNKNOWN_SPEAKER_LABEL} ${index}`;

export function subjectToMapFeature(subject: SubjectWithRelations) {
  if (!subject.location?.coordinates) return null;

  return {
    id: subject.id,
    geometry: {
      type: 'Point',
      coordinates: [subject.location.coordinates.y, subject.location.coordinates.x]
    },
    properties: {
      subjectId: subject.id,
      name: subject.name
    },
    style: {
      fillColor: SUBJECT_POINT_COLOR,
      fillOpacity: 0.6,
      strokeColor: SUBJECT_POINT_COLOR,
      strokeWidth: 6,
      label: subject.name
    }
  };
}

export function cn(...inputs: ClassValue[]) {
  return twMerge(clsx(inputs))
}

export function klitiki(name: string): string {
  if (name.includes(" ")) {
    return name.split(" ").map(greekKlitiki).join(" ");
  }

  return greekKlitiki(name);
}

export function debounce<T extends (...args: any[]) => any>(
  func: T,
  wait: number
): (...args: Parameters<T>) => void {
  let timeout: NodeJS.Timeout | null = null;
  return (...args: Parameters<T>) => {
    if (timeout) clearTimeout(timeout);
    timeout = setTimeout(() => func(...args), wait);
  };
}

export function formatCurrency(value: number): string {
  return new Intl.NumberFormat('el-GR', { style: 'currency', currency: 'EUR' }).format(value);
}

export function monthsBetween(startDate: Date, endDate: Date): number {
  const start = new Date(startDate);
  const end = new Date(endDate);
  const diffTime = Math.abs(end.getTime() - start.getTime());
  // Round to nearest month - periods > 15 days count as a full month
  const diffMonths = Math.round(diffTime / (1000 * 60 * 60 * 24 * 30));
  return diffMonths;
}

// Removed time formatting functions as they are now re-exported from src/lib/formatters/time.ts

export function sortSubjectsByImportance<T extends Subject & {
  topic?: Topic | null,
  statistics?: Statistics,
  // Make the type more flexible for different speaker segment structures
  speakerSegments?: any[]
}>(
  subjects: T[],
  orderBy: 'importance' | 'appearance' = 'importance'
) {
  return [...subjects].sort((a, b) => {
    // First priority: hot subjects (regardless of ordering mode)
    if (b.hot && !a.hot) return 1;
    if (a.hot && !b.hot) return -1;

    if (orderBy === 'importance') {
      // Second priority: speaking time from statistics
      if (a.statistics && b.statistics) {
        const timeComparison = b.statistics.speakingSeconds - a.statistics.speakingSeconds;
        // Add tie breaker for equal statistics
        if (timeComparison === 0) {
          // If agenda items exist, use them as first tie breaker
          if (a.agendaItemIndex !== null && b.agendaItemIndex !== null) {
            return (a.agendaItemIndex ?? Infinity) - (b.agendaItemIndex ?? Infinity);
          }
          // If names exist, use alphabetical order as second tie breaker
          return a.name.localeCompare(b.name);
        }
        return timeComparison;
      }

      // Alternative for importance: number of speaker segments
      if (a.speakerSegments && b.speakerSegments) {
        const segmentComparison = b.speakerSegments.length - a.speakerSegments.length;
        // Add tie breaker for equal segment counts
        if (segmentComparison === 0) {
          // If agenda items exist, use them as first tie breaker
          if (a.agendaItemIndex !== null && b.agendaItemIndex !== null) {
            return (a.agendaItemIndex ?? Infinity) - (b.agendaItemIndex ?? Infinity);
          }
          // If names exist, use alphabetical order as second tie breaker
          return a.name.localeCompare(b.name);
        }
        return segmentComparison;
      }

      // If no statistics or segments, use agenda item index
      if (a.agendaItemIndex !== null && b.agendaItemIndex !== null) {
        return (a.agendaItemIndex ?? Infinity) - (b.agendaItemIndex ?? Infinity);
      }

      // Last resort: alphabetical sort by name
      return a.name.localeCompare(b.name);
    } else if (orderBy === 'appearance') {
      // For appearance order, we need a different approach based on data available

      // If we have full speaker segments with timestamps
      if (a.speakerSegments?.length && b.speakerSegments?.length) {
        // Try to extract timestamps if the structure has them
        const aHasTimestamps = a.speakerSegments.some(s =>
          s.startTimestamp || (s.speakerSegment && s.speakerSegment.startTimestamp));

        if (aHasTimestamps) {
          try {
            // Try to extract timestamps from various possible structures
            const aTimestamps = a.speakerSegments.map(s =>
              s.startTimestamp || (s.speakerSegment && s.speakerSegment.startTimestamp) || 0);
            const bTimestamps = b.speakerSegments.map(s =>
              s.startTimestamp || (s.speakerSegment && s.speakerSegment.startTimestamp) || 0);

            if (aTimestamps.length && bTimestamps.length) {
              const timestampComparison = Math.min(...aTimestamps) - Math.min(...bTimestamps);
              // If timestamps are equal, fall back to agenda item
              if (timestampComparison === 0) {
                // If agenda items exist, use them as tie breaker
                if (a.agendaItemIndex !== null && b.agendaItemIndex !== null) {
                  return (a.agendaItemIndex ?? Infinity) - (b.agendaItemIndex ?? Infinity);
                }
                // Last resort: alphabetical sort by name
                return a.name.localeCompare(b.name);
              }
              return timestampComparison;
            }
          } catch (error) {
            // Fallback silently if timestamp extraction fails
            console.error("Error extracting timestamps:", error);
          }
        }
      }

      // Fallback to agenda item index for appearance order
      if (a.agendaItemIndex !== null && b.agendaItemIndex !== null) {
        const indexComparison = (a.agendaItemIndex ?? Infinity) - (b.agendaItemIndex ?? Infinity);
        // If agenda items are equal, sort alphabetically by name
        if (indexComparison === 0) {
          return a.name.localeCompare(b.name);
        }
        return indexComparison;
      }

      // Last resort: alphabetical sort by name
      return a.name.localeCompare(b.name);
    }

    // Default fallback - alphabetical order
    return a.name.localeCompare(b.name);
  });
}

// Re-export calculateOfferTotals from the pricing module for backward compatibility
export { calculateOfferTotals } from './pricing'


export function joinTranscriptSegments(speakerSegments: Transcript): Transcript {
  if (speakerSegments.length === 0) {
    return speakerSegments;
  }

  const joinedSegments = [];
  let currentSegment = { ...speakerSegments[0] }; // Create a copy of the first segment

  for (let i = 1; i < speakerSegments.length; i++) {
    const nextSegment = speakerSegments[i];
    if (nextSegment.speakerTag.personId && currentSegment.speakerTag.personId
      && nextSegment.speakerTag.personId === currentSegment.speakerTag.personId
      && nextSegment.startTimestamp >= currentSegment.startTimestamp) {
      // Join adjacent segments with the same speaker
      currentSegment = {
        ...currentSegment,
        summary: currentSegment.summary || nextSegment.summary ? {
          id: currentSegment.summary?.id || nextSegment.summary?.id || '',
          createdAt: currentSegment.summary?.createdAt || nextSegment.summary?.createdAt || new Date(),
          updatedAt: currentSegment.summary?.updatedAt || nextSegment.summary?.updatedAt || new Date(),
          speakerSegmentId: currentSegment.summary?.speakerSegmentId || nextSegment.summary?.speakerSegmentId || currentSegment.id,
          text: [currentSegment.summary?.text, nextSegment.summary?.text].filter(Boolean).join(" || ") || '',
          type: currentSegment.summary?.type === 'substantive' || nextSegment.summary?.type === 'substantive' ? 'substantive' : 'procedural'
        } : null,
        endTimestamp: Math.max(currentSegment.endTimestamp, nextSegment.endTimestamp),
        utterances: [...currentSegment.utterances, ...nextSegment.utterances],
        topicLabels: [...currentSegment.topicLabels, ...nextSegment.topicLabels]
      };
    } else {
      // Push the current segment and start a new one
      joinedSegments.push(currentSegment);
      currentSegment = { ...nextSegment };
    }
  }

  // Push the last segment
  joinedSegments.push(currentSegment);

  return joinedSegments;
}




export function filterActiveRoles<T extends { startDate: Date | null, endDate: Date | null }>(roles: T[]): T[] {
  return roles.filter(isRoleActive);
}

export function filterInactiveRoles<T extends { startDate: Date | null, endDate: Date | null }>(roles: T[]): T[] {
  return roles.filter(role => !isRoleActive(role));
}

export function isRoleActiveAt(role: { startDate: Date | null, endDate: Date | null }, date: Date): boolean {
  // Both dates null = active
  if (!role.startDate && !role.endDate) return true;

  // Only start date set - active if date is after start
  if (role.startDate && !role.endDate) {
    return role.startDate <= date;
  }

  // Only end date set - active if date is before end
  if (!role.startDate && role.endDate) {
    return role.endDate > date;
  }

  // Both dates set - active if date is within range
  if (role.startDate && role.endDate) {
    return role.startDate <= date && role.endDate > date;
  }

  return false;
}

export function isRoleActive(role: { startDate: Date | null, endDate: Date | null }): boolean {
  const now = new Date();
  return isRoleActiveAt(role, now);
}

/**
 * Finds the first active party role from a list of roles.
 * @param roles Array of roles with party relations
 * @param partyId Optional party ID to filter by
 * @param date Date to check for active roles (defaults to current date)
 * @returns The first active party role, or null if none found
 */
export function getActivePartyRole<T extends Role & { partyId?: string | null }>(
  roles: T[],
  partyId?: string,
  date?: Date
): T | null {
  const checkDate = date || new Date();

  // Filter roles that are active at the specified date
  const activeRoles = roles.filter(role => isRoleActiveAt(role, checkDate));

  // Find the first role that has a party (and matches partyId if provided)
  if (partyId) {
    return activeRoles.find(role => role.partyId === partyId) || null;
  }
  return activeRoles.find(role => role.partyId) || null;
}

/**
 * Extracts party affiliation from a list of roles at a specific date.
 * @param roles Array of roles with party relations
 * @param date Date to check for active roles (defaults to current date)
 * @returns The party from the first active party role, or null if none found
 */
export function getPartyFromRoles(
  roles: (Role & { party?: Party | null })[],
  date?: Date): Party | null {
  const checkDate = date || new Date();

  // Filter roles that are active at the specified date
  const activeRoles = roles.filter(role => isRoleActiveAt(role, checkDate));

  // Find the first role that has a party
  const activePartyRole = activeRoles.find(role => role.party);

  return activePartyRole?.party || null;
}

export function getNonPartyRoles(roles: (Role & { party?: Party | null })[], date?: Date, administrativeBodyId?: string): Role[] {
  const checkDate = date || new Date();
  let filteredRoles = roles.filter(role => !role.partyId).filter(role => isRoleActiveAt(role, checkDate));
  if (administrativeBodyId) {
    filteredRoles = filteredRoles.filter(role => role.administrativeBodyId && role.administrativeBodyId === administrativeBodyId);
  }
  return filteredRoles;
}

export function getSingleCityRole(roles: (Role & { cityId?: string | null })[], date?: Date, administrativeBodyId?: string): Role | null {
  const checkDate = date || new Date();
  const filteredRoles = getNonPartyRoles(roles, checkDate, administrativeBodyId);
  const cityRoles = filteredRoles.filter(role => role.cityId);
  return cityRoles.length > 0 ? cityRoles[0] : null;
}

export function normalizeText(text: string): string {
  if (!text) return '';

  // Convert to lowercase first
  text = text.toLowerCase();

  // Remove diacritics (τόνοι)
  return text.normalize('NFD')
    .replace(/[\u0300-\u036f]/g, '') // Remove combining diacritical marks
    .replace(/ά/g, 'α')
    .replace(/έ/g, 'ε')
    .replace(/ή/g, 'η')
    .replace(/ί/g, 'ι')
    .replace(/ό/g, 'ο')
    .replace(/ύ/g, 'υ')
    .replace(/ώ/g, 'ω')
    .replace(/ϊ/g, 'ι')
    .replace(/ϋ/g, 'υ')
    .replace(/ΐ/g, 'ι')
    .replace(/ΰ/g, 'υ');
}

export function getMeetingState(meeting: {
  videoUrl?: string | null;
  audioUrl?: string | null;
  muxPlaybackId?: string | null;
  agendaUrl?: string | null;
  subjects?: any[];
}): { label: string; icon: string } {
  // Video state - if there's a video and mux playback id
  if (meeting.videoUrl && meeting.muxPlaybackId && !meeting.videoUrl.endsWith('mp3')) {
    return {
      label: "Bίντεο",
      icon: "video"
    };
  }

  // Audio state - if there's audio and mux playback id
  if (meeting.audioUrl && meeting.muxPlaybackId) {
    return {
      label: "Ήχος",
      icon: "audio"
    };
  }

  // Agenda state - if there's an agenda and at least one subject but no media
  if (meeting.agendaUrl && meeting.subjects && meeting.subjects.length > 0 && !meeting.muxPlaybackId) {
    return {
      label: "Διάταξη",
      icon: "fileText"
    };
  }

  // Empty state - default case
  return {
    label: "Κενή",
    icon: "ban"
  };
}

/**
 * Builds a URL for city navigation
 * Handles the special case for opencouncil.chania.gr
 * 
 * @param cityId The ID of the city
 * @param path Additional path after the city ID
 * @param locale The locale to use for the URL
 * @returns A URL string for navigation
 */
export function buildCityUrl(cityId: string, path: string = '', locale: string = 'el'): string {
  // Check if we're in browser 
  if (typeof window !== 'undefined') {
    const hostname = window.location.hostname;

    // Special case for opencouncil.chania.gr
    if (hostname === 'opencouncil.chania.gr') {
      // On opencouncil.chania.gr, all URLs should be relative without the /chania prefix
      if (cityId === 'chania') {
        return path ? `/${path}` : '/';
      } else {
        // If linking to another city, use path-based URL
        return `/${locale}/${cityId}${path ? `/${path}` : ''}`;
      }
    }
  }

  // Default path-based URL structure
  return `/${locale}/${cityId}${path ? `/${path}` : ''}`;
}

type GeometryBounds = {
  bounds: { minLng: number; maxLng: number; minLat: number; maxLat: number } | null;
  center: [number, number];
};

/**
 * Calculates bounds and center from a GeoJSON geometry
 * @param geometry The GeoJSON geometry to process
 */
export function calculateGeometryBounds(geometry: any): GeometryBounds {
  const DEFAULT_RETURN: GeometryBounds = {
    bounds: null,
    center: [23.7275, 37.9838] // Default to Athens
  };

  if (!geometry) {
    console.log('[Location] No geometry available, using default coordinates');
    return DEFAULT_RETURN;
  }

  try {
    let minLng = Infinity, maxLng = -Infinity;
    let minLat = Infinity, maxLat = -Infinity;

    // Check for supported geometry types
    if (!['Point', 'Polygon', 'MultiPolygon'].includes(geometry.type)) {
      console.warn(`[Location] Unsupported geometry type: ${geometry.type}, using default coordinates`);
      return DEFAULT_RETURN;
    }

    const processCoordinates = (coords: number[][]) => {
      coords.forEach(point => {
        const [lng, lat] = point;
        minLng = Math.min(minLng, lng);
        maxLng = Math.max(maxLng, lng);
        minLat = Math.min(minLat, lat);
        maxLat = Math.max(maxLat, lat);
      });
    };

    if (geometry.type === 'Polygon') {
      processCoordinates(geometry.coordinates[0]);
    } else if (geometry.type === 'MultiPolygon') {
      geometry.coordinates.forEach((polygon: number[][][]) => {
        processCoordinates(polygon[0]);
      });
    } else if (geometry.type === 'Point') {
      const [lng, lat] = geometry.coordinates;
      minLng = maxLng = lng;
      minLat = maxLat = lat;
    }

    const bounds = {
      minLng,
      maxLng,
      minLat,
      maxLat
    };

    const center: [number, number] = [
      (minLng + maxLng) / 2,
      (minLat + maxLat) / 2
    ];

    return { bounds, center };
  } catch (error) {
    console.error('[Location] Error calculating geometry bounds:', error);
    return DEFAULT_RETURN;
  }
}

<<<<<<< HEAD
=======
/**
 * Returns the Prisma OR condition for finding active roles at a given date.
 * Default date is the current time.
 */
export function getActiveRoleCondition(date: Date = new Date()) {
  return [
    // Both dates are null (ongoing role)
    { startDate: null, endDate: null },
    // Only start date is set and it's in the past
    { startDate: { lte: date }, endDate: null },
    // Only end date is set and it's in the future
    { startDate: null, endDate: { gt: date } },
    // Both dates are set and current time is within range
    {
      startDate: { lte: date },
      endDate: { gt: date }
    }
  ];
}

>>>>>>> dcfe1aa8
// Removed time formatting functions as they are now re-exported from src/lib/formatters/time.ts<|MERGE_RESOLUTION|>--- conflicted
+++ resolved
@@ -500,12 +500,6 @@
   }
 }
 
-<<<<<<< HEAD
-=======
-/**
- * Returns the Prisma OR condition for finding active roles at a given date.
- * Default date is the current time.
- */
 export function getActiveRoleCondition(date: Date = new Date()) {
   return [
     // Both dates are null (ongoing role)
@@ -520,7 +514,4 @@
       endDate: { gt: date }
     }
   ];
-}
-
->>>>>>> dcfe1aa8
-// Removed time formatting functions as they are now re-exported from src/lib/formatters/time.ts+}