"use server";
import prisma from './prisma';
import { withUserAuthorizedToEdit } from '../auth';
<<<<<<< HEAD
import { CouncilMeeting, City, SpeakerSegment, Utterance, SpeakerTag, TopicLabel, Topic, Summary, Prisma } from '@prisma/client';
=======
import { CouncilMeeting, City, Prisma } from '@prisma/client';
>>>>>>> dcfe1aa8
import { PersonWithRelations } from './people';
import { isRoleActiveAt } from '../utils';
import { roleWithRelationsInclude } from './types';

export type SegmentWithRelations = {
    id: string;
    startTimestamp: number;
    endTimestamp: number;
    meeting: CouncilMeeting & {
        city: City;
    };
    person: PersonWithRelations | null;
    text: string;
    summary: { text: string } | null;
};

const speakerSegmentWithRelationsInclude = {
    utterances: true,
    speakerTag: {
        include: {
            person: {
                include: {
<<<<<<< HEAD
                    roles: {
                        include: {
                            party: true,
                            city: true,
                            administrativeBody: true
                        }
                    }
=======
                    roles: roleWithRelationsInclude
>>>>>>> dcfe1aa8
                }
            }
        }
    },
    summary: true,
    topicLabels: {
        include: {
            topic: true
        }
    }
} satisfies Prisma.SpeakerSegmentInclude;

export type SpeakerSegmentWithRelations = Prisma.SpeakerSegmentGetPayload<{ include: typeof speakerSegmentWithRelationsInclude }>;

// New interface for editable speaker segment data
export interface EditableSpeakerSegmentData {
    utterances: Array<{
        id: string;          // read-only for reference
        text: string;        // editable
        startTimestamp: number; // editable
        endTimestamp: number;   // editable
    }>;
    summary?: {
        text: string;        // editable
        type: 'procedural' | 'substantive'; // editable
    } | null;
}

export async function createEmptySpeakerSegmentAfter(
    afterSegmentId: string,
    cityId: string,
    meetingId: string
): Promise<SpeakerSegmentWithRelations> {
    // First get the segment we're inserting after to get its end timestamp and speaker tag info
    const currentSegment = await prisma.speakerSegment.findUnique({
        where: { id: afterSegmentId },
        include: {
            utterances: true,
            speakerTag: true
        }
    });

    if (!currentSegment) {
        throw new Error('Segment not found');
    }

    await withUserAuthorizedToEdit({ cityId });

    // Find the next segment to ensure we place the new segment correctly
    const nextSegment = await prisma.speakerSegment.findFirst({
        where: {
            meetingId,
            cityId,
            startTimestamp: { gt: currentSegment.endTimestamp }
        },
        orderBy: { startTimestamp: 'asc' }
    });

    // Create a new segment starting at the end of the previous one
    const startTimestamp = currentSegment.endTimestamp + 0.01; // ugh
    const endTimestamp = nextSegment
        ? Math.min(startTimestamp + 0.01, nextSegment.startTimestamp)
        : startTimestamp + 0.01;

    // Create a new speaker tag based on the previous one
    const newSpeakerTag = await prisma.speakerTag.create({
        data: {
            label: "New speaker segment",
            personId: null // Reset the person association for the new tag
        }
    });

    // Create the new segment
    const newSegment = await prisma.speakerSegment.create({
        data: {
            startTimestamp,
            endTimestamp,
            cityId,
            meetingId,
            speakerTagId: newSpeakerTag.id
        },
        include: speakerSegmentWithRelationsInclude
    });

    console.log(`Created a new speaker segment starting at ${startTimestamp} and ending at ${endTimestamp}. Previous segment ended at ${currentSegment.endTimestamp}, next segment starts at ${nextSegment?.startTimestamp}`);

    return newSegment;
}

export async function createEmptySpeakerSegmentBefore(
    beforeSegmentId: string,
    cityId: string,
    meetingId: string
): Promise<SpeakerSegmentWithRelations> {
    // First get the segment we're inserting before to get its start timestamp
    const firstSegment = await prisma.speakerSegment.findUnique({
        where: { id: beforeSegmentId },
        include: {
            utterances: true,
            speakerTag: true
        }
    });

    if (!firstSegment) {
        throw new Error('Segment not found');
    }

    await withUserAuthorizedToEdit({ cityId });

    // Calculate timestamps for the new segment
    // We want to create a small segment before the first segment
    const endTimestamp = firstSegment.startTimestamp - 0.01;
    const startTimestamp = Math.max(0, endTimestamp - 0.01);

    // If the first segment starts too close to 0, we need to adjust or throw an error
    if (startTimestamp < 0 || startTimestamp >= endTimestamp) {
        throw new Error('Cannot create segment before first segment: insufficient timestamp space');
    }

    // Create a new speaker tag
    const newSpeakerTag = await prisma.speakerTag.create({
        data: {
            label: "New speaker segment",
            personId: null // Reset the person association for the new tag
        }
    });

    // Create the new segment
    const newSegment = await prisma.speakerSegment.create({
        data: {
            startTimestamp,
            endTimestamp,
            cityId,
            meetingId,
            speakerTagId: newSpeakerTag.id
        },
        include: speakerSegmentWithRelationsInclude
    });

    console.log(`Created a new speaker segment before first segment: ${startTimestamp} - ${endTimestamp}. First segment starts at ${firstSegment.startTimestamp}`);

    return newSegment;
}

async function moveUtterancesToSegment(
    utteranceId: string,
    currentSegmentId: string,
    direction: 'previous' | 'next'
) {
    // Get the current segment and its utterances
    const currentSegment = await prisma.speakerSegment.findUnique({
        where: { id: currentSegmentId },
        include: {
            utterances: {
                orderBy: { startTimestamp: 'asc' }
            }
        }
    });

    if (!currentSegment) {
        throw new Error('Current segment not found');
    }

    await withUserAuthorizedToEdit({ cityId: currentSegment.cityId });

    // Find the target segment (previous or next)
    const targetSegment = await prisma.speakerSegment.findFirst({
        where: {
            meetingId: currentSegment.meetingId,
            cityId: currentSegment.cityId,
            ...(direction === 'previous'
                ? { endTimestamp: { lt: currentSegment.startTimestamp } }
                : { startTimestamp: { gt: currentSegment.endTimestamp } }
            )
        },
        orderBy: direction === 'previous'
            ? { endTimestamp: 'desc' }
            : { startTimestamp: 'asc' },
        include: {
            utterances: {
                orderBy: { startTimestamp: 'asc' }
            }
        }
    });

    if (!targetSegment) {
        throw new Error(`No ${direction} segment found`);
    }

    // Find the index of the target utterance
    const utteranceIndex = currentSegment.utterances.findIndex(u => u.id === utteranceId);
    if (utteranceIndex === -1) {
        throw new Error('Utterance not found in segment');
    }

    // Get utterances to move and remaining utterances
    const [utterancesToMove, remainingUtterances] = direction === 'previous'
        ? [
            currentSegment.utterances.slice(0, utteranceIndex + 1),
            currentSegment.utterances.slice(utteranceIndex + 1)
        ]
        : [
            currentSegment.utterances.slice(utteranceIndex),
            currentSegment.utterances.slice(0, utteranceIndex)
        ];

    // Update the segments and move the utterances
    await prisma.$transaction([
        // Move utterances to target segment
        prisma.utterance.updateMany({
            where: { id: { in: utterancesToMove.map(u => u.id) } },
            data: { speakerSegmentId: targetSegment.id }
        }),
        // Update target segment's timestamp
        prisma.speakerSegment.update({
            where: { id: targetSegment.id },
            data: targetSegment.utterances.length === 0
                ? direction === 'previous'
                    ? {
                        startTimestamp: utterancesToMove[0].startTimestamp,
                        endTimestamp: utterancesToMove[utterancesToMove.length - 1].endTimestamp
                    }
                    : {
                        startTimestamp: utterancesToMove[0].startTimestamp,
                        endTimestamp: utterancesToMove[utterancesToMove.length - 1].endTimestamp
                    }
                : direction === 'previous'
                    ? { endTimestamp: utterancesToMove[utterancesToMove.length - 1].endTimestamp }
                    : { startTimestamp: utterancesToMove[0].startTimestamp }
        }),
        // Update current segment's timestamp
        prisma.speakerSegment.update({
            where: { id: currentSegment.id },
            data: remainingUtterances.length === 0
                ? direction === 'previous'
                    ? { startTimestamp: currentSegment.startTimestamp, endTimestamp: currentSegment.startTimestamp + 0.01 }
                    : { startTimestamp: currentSegment.endTimestamp - 0.01, endTimestamp: currentSegment.endTimestamp }
                : direction === 'previous'
                    ? { startTimestamp: remainingUtterances[0].startTimestamp }
                    : { endTimestamp: remainingUtterances[remainingUtterances.length - 1].endTimestamp }
        })
    ]);

    const updatedSegments = await Promise.all([
        getSegmentWithIncludes(currentSegment.id),
        getSegmentWithIncludes(targetSegment.id)
    ]);

    return direction === 'previous'
        ? { previousSegment: updatedSegments[1], currentSegment: updatedSegments[0] }
        : { currentSegment: updatedSegments[0], nextSegment: updatedSegments[1] };
}

export async function updateSegmentTimestamps(segmentId: string) {
    const segment = await prisma.speakerSegment.findUnique({
        where: { id: segmentId },
        include: { utterances: true }
    });

    if (!segment) {
        throw new Error('Segment not found');
    }

    await withUserAuthorizedToEdit({ cityId: segment.cityId });

    const earliestStart = Math.min(...segment.utterances.map(u => u.startTimestamp));
    const latestEnd = Math.max(...segment.utterances.map(u => u.endTimestamp));

    await prisma.speakerSegment.update({
        where: { id: segmentId },
        data: { startTimestamp: earliestStart, endTimestamp: latestEnd }
    });
}

export async function moveUtterancesToPreviousSegment(
    utteranceId: string,
    currentSegmentId: string,
) {
    return moveUtterancesToSegment(utteranceId, currentSegmentId, 'previous');
}

export async function moveUtterancesToNextSegment(
    utteranceId: string,
    currentSegmentId: string,
) {
    return moveUtterancesToSegment(utteranceId, currentSegmentId, 'next');
}

async function getSegmentWithIncludes(segmentId: string) {
    return await prisma.speakerSegment.findUnique({
        where: { id: segmentId },
        include: speakerSegmentWithRelationsInclude
    });
}

export async function deleteEmptySpeakerSegment(
    segmentId: string,
    cityId: string
) {
    // Get the segment and verify it's empty
    const segment = await prisma.speakerSegment.findUnique({
        where: { id: segmentId },
        include: {
            utterances: true,
            speakerTag: true
        }
    });

    if (!segment) {
        throw new Error('Segment not found');
    }

    if (segment.cityId !== cityId) {
        throw new Error('City ID mismatch');
    }

    await withUserAuthorizedToEdit({ cityId });

    const text = segment.utterances.map((u) => u.text).join(" ");
    const isOnlyWhitespace = text.trim().length === 0;

    if (segment.utterances.length > 0 && !isOnlyWhitespace) {
        throw new Error('Cannot delete non-empty segment');
    }

    // Delete the segment and its speaker tag
    console.log(`Deleting segment ${segmentId}`);
    await prisma.speakerSegment.delete({
        where: { id: segmentId }
    })

    return segmentId;
}

export async function getLatestSegmentsForSpeaker(
    personId: string,
    page: number = 1,
    pageSize: number = 5,
    administrativeBodyId?: string | null,
    topicId?: string | null
): Promise<{ results: SegmentWithRelations[], totalCount: number }> {
    const skip = (page - 1) * pageSize;

    const whereClause: any = {
        speakerTag: {
            personId: personId
        },
        utterances: {
            some: {
                text: {
                    gt: ''
                }
            }
        },
        meeting: administrativeBodyId ? {
            administrativeBodyId: administrativeBodyId
        } : undefined
    };

    if (topicId) {
        whereClause.topicLabels = {
            some: {
                topicId: topicId
            }
        };
    }

    const [segments, totalCount] = await Promise.all([
        prisma.speakerSegment.findMany({
            where: whereClause,
            include: {
                meeting: {
                    include: {
                        city: true
                    }
                },
                speakerTag: {
                    include: {
                        person: {
                            include: {
                                roles: roleWithRelationsInclude
                            }
                        }
                    }
                },
                utterances: true,
                summary: true,
            },
            orderBy: [
                {
                    meeting: {
                        dateTime: 'desc'
                    }
                },
                {
                    startTimestamp: 'desc'
                }
            ],
            take: pageSize,
            skip
        }),
        prisma.speakerSegment.count({
            where: whereClause
        })
    ]);

    const results = segments
        .map(segment => ({
            id: segment.id,
            startTimestamp: segment.startTimestamp,
            endTimestamp: segment.endTimestamp,
            meeting: segment.meeting,
            person: segment.speakerTag?.person || null,
            text: segment.utterances.map(u => u.text).join(' '),
            summary: segment.summary ? { text: segment.summary.text } : null
        }))
        // Only include segments with at least 100 characters
        .filter(segment => segment.text.length >= 100);

    return {
        results,
        totalCount
    };
}

export async function getLatestSegmentsForParty(
    partyId: string,
    page: number = 1,
    pageSize: number = 5,
    administrativeBodyId?: string | null
): Promise<{ results: SegmentWithRelations[], totalCount: number }> {
    const skip = (page - 1) * pageSize;

    const [segments, totalCount] = await Promise.all([
        prisma.speakerSegment.findMany({
            where: {
                speakerTag: {
                    person: {
                        roles: {
                            some: {
                                partyId: partyId
                            }
                        }
                    }
                },
                utterances: {
                    some: {
                        text: {
                            gt: ''
                        }
                    }
                },
                meeting: administrativeBodyId ? {
                    administrativeBodyId: administrativeBodyId
                } : undefined
            },
            include: {
                meeting: {
                    include: {
                        city: true
                    }
                },
                speakerTag: {
                    include: {
                        person: {
                            include: {
                                roles: {
                                    where: {
                                        partyId: partyId
                                    },
                                    include: roleWithRelationsInclude.include
                                }
                            }
                        }
                    }
                },
                utterances: true,
                summary: true,
            },
            orderBy: [
                {
                    meeting: {
                        dateTime: 'desc'
                    }
                },
                {
                    startTimestamp: 'desc'
                }
            ],
            take: pageSize,
            skip
        }),
        prisma.speakerSegment.count({
            where: {
                speakerTag: {
                    person: {
                        roles: {
                            some: {
                                partyId: partyId
                            }
                        }
                    }
                },
                utterances: {
                    some: {
                        text: {
                            gt: ''
                        }
                    }
                },
                meeting: administrativeBodyId ? {
                    administrativeBodyId: administrativeBodyId
                } : undefined
            }
        })
    ]);

    const results = segments
        .filter(segment => {
            // Safely check for minimum text length
            const text = segment.utterances.map(u => u.text).join(' ');
            // Safe check for person and roles
            const hasPerson = segment.speakerTag?.person != null;
            const hasRoles = Array.isArray(segment.speakerTag?.person?.roles);
            // Only include segments with at least 100 characters and a person with roles
            return text.length >= 100 && hasPerson && hasRoles;
        })
        .flatMap(segment => {
            const text = segment.utterances.map(u => u.text).join(' ');
            const person = segment.speakerTag?.person;

            // At this point we know person exists thanks to our filter
            // But TypeScript might not recognize this, so we add a safety check
            if (!person || !Array.isArray(person.roles)) {
                return [];
            }

            const meetingDate = new Date(segment.meeting.dateTime);

            // Check for active role at meeting time
            const hasActiveRole = person.roles.some(role => isRoleActiveAt(role, meetingDate));


            // Skip if no active role
            if (!hasActiveRole) {
                return [];
            }

            return [{
                id: segment.id,
                startTimestamp: segment.startTimestamp,
                endTimestamp: segment.endTimestamp,
                meeting: segment.meeting,
                person: person,
                text: text,
                summary: segment.summary ? { text: segment.summary.text } : null
            }];
        });

    return {
        results,
        totalCount
    };
}

export async function updateSpeakerSegmentData(
    segmentId: string,
    data: EditableSpeakerSegmentData,
    cityId: string
): Promise<SpeakerSegmentWithRelations> {
    // Get the current segment to verify ownership and get current state
    const currentSegment = await prisma.speakerSegment.findUnique({
        where: { id: segmentId },
        include: {
            utterances: true,
            summary: true
        }
    });

    if (!currentSegment) {
        throw new Error('Speaker segment not found');
    }

    if (currentSegment.cityId !== cityId) {
        throw new Error('City ID mismatch');
    }

    await withUserAuthorizedToEdit({ cityId });

    // Validate the input data
    if (data.utterances.length === 0) {
        throw new Error('At least one utterance must remain');
    }

    // Validate utterance timestamps
    for (const utterance of data.utterances) {
        if (utterance.startTimestamp >= utterance.endTimestamp) {
            throw new Error(`Invalid timestamps for utterance ${utterance.id}: start must be less than end`);
        }
    }

    // Validate summary if provided
    if (data.summary && (!data.summary.text || data.summary.text.trim().length === 0)) {
        throw new Error('Summary text cannot be empty if summary is provided');
    }

    return await prisma.$transaction(async (prisma) => {
        // Get existing utterance IDs for comparison
        const existingUtteranceIds = new Set(currentSegment.utterances.map(u => u.id));
        const newUtteranceIds = new Set(data.utterances.map(u => u.id));

        // Find utterances to delete (in existing but not in new)
        const utterancesToDelete = Array.from(existingUtteranceIds).filter(id => !newUtteranceIds.has(id));

        // Delete removed utterances
        if (utterancesToDelete.length > 0) {
            await prisma.utterance.deleteMany({
                where: { id: { in: utterancesToDelete } }
            });
        }

        // Update existing utterances and create new ones
        for (const utteranceData of data.utterances) {
            if (existingUtteranceIds.has(utteranceData.id)) {
                // Update existing utterance
                await prisma.utterance.update({
                    where: { id: utteranceData.id },
                    data: {
                        text: utteranceData.text,
                        startTimestamp: utteranceData.startTimestamp,
                        endTimestamp: utteranceData.endTimestamp
                    }
                });
            } else if (utteranceData.id.startsWith('temp_')) {
                // Create new utterance (temporary ID indicates a new utterance)
                await prisma.utterance.create({
                    data: {
                        text: utteranceData.text || '',
                        startTimestamp: utteranceData.startTimestamp,
                        endTimestamp: utteranceData.endTimestamp,
                        speakerSegmentId: segmentId
                    }
                });
            }
        }

        // Calculate new segment timestamps based on utterances
        const allTimestamps = data.utterances.flatMap(u => [u.startTimestamp, u.endTimestamp]);
        const newSegmentStart = Math.min(...allTimestamps);
        const newSegmentEnd = Math.max(...allTimestamps);

        // Update or delete summary
        if (data.summary) {
            await prisma.summary.upsert({
                where: { speakerSegmentId: segmentId },
                update: {
                    text: data.summary.text,
                    type: data.summary.type
                },
                create: {
                    text: data.summary.text,
                    type: data.summary.type,
                    speakerSegmentId: segmentId
                }
            });
        } else if (currentSegment.summary) {
            // Delete summary if it exists but wasn't provided in the update
            await prisma.summary.delete({
                where: { speakerSegmentId: segmentId }
            });
        }

        // Update segment timestamps
        await prisma.speakerSegment.update({
            where: { id: segmentId },
            data: {
                startTimestamp: newSegmentStart,
                endTimestamp: newSegmentEnd
            }
        });

        // Return the updated segment with all relations
        const updatedSegment = await prisma.speakerSegment.findUnique({
            where: { id: segmentId },
            include: speakerSegmentWithRelationsInclude
        });

        if (!updatedSegment) {
            throw new Error('Failed to retrieve updated segment');
        }

        return updatedSegment;
    });
}

export async function extractSpeakerSegment(
    cityId: string,
    meetingId: string,
    segmentId: string,
    startUtteranceId: string,
    endUtteranceId: string
): Promise<SpeakerSegmentWithRelations[]> {
    // 1. Verify segment exists
    const originalSegment = await prisma.speakerSegment.findUnique({
        where: { id: segmentId },
        include: { utterances: { orderBy: { startTimestamp: 'asc' } } }
    });

    if (!originalSegment) throw new Error('Segment not found');
    if (originalSegment.cityId !== cityId) throw new Error('City mismatch');

    await withUserAuthorizedToEdit({ cityId });

    // 2. Find utterance indices
    const utterances = originalSegment.utterances;
    const startIndex = utterances.findIndex(u => u.id === startUtteranceId);
    const endIndex = utterances.findIndex(u => u.id === endUtteranceId);

    if (startIndex === -1 || endIndex === -1) throw new Error('Utterances not found in segment');
    if (startIndex > endIndex) throw new Error('Invalid utterance range');

    // 3. Split utterances into three groups: before, middle (to extract), and after
    const beforeUtterances = utterances.slice(0, startIndex);
    const middleUtterances = utterances.slice(startIndex, endIndex + 1);
    const afterUtterances = utterances.slice(endIndex + 1);

    return await prisma.$transaction(async (tx) => {
        const createdSegments: SpeakerSegmentWithRelations[] = [];

        // Create the new middle segment with extracted utterances
        const middleStart = middleUtterances[0].startTimestamp;
        const middleEnd = middleUtterances[middleUtterances.length - 1].endTimestamp;

        const middleTag = await tx.speakerTag.create({
            data: { label: 'New speaker segment', personId: null }
        });

        const middleSegment = await tx.speakerSegment.create({
            data: {
                cityId,
                meetingId,
                speakerTagId: middleTag.id,
                startTimestamp: middleStart,
                endTimestamp: middleEnd,
            },
            include: speakerSegmentWithRelationsInclude
        });

        // Move middle utterances
        await tx.utterance.updateMany({
            where: { id: { in: middleUtterances.map(u => u.id) } },
            data: { speakerSegmentId: middleSegment.id }
        });

        // Update or delete the original segment based on remaining utterances
        if (beforeUtterances.length > 0) {
            const beforeStart = beforeUtterances[0].startTimestamp;
            const beforeEnd = beforeUtterances[beforeUtterances.length - 1].endTimestamp;
            
            await tx.speakerSegment.update({
                where: { id: segmentId },
                data: { startTimestamp: beforeStart, endTimestamp: beforeEnd }
            });
        } else {
            await tx.speakerSegment.delete({ where: { id: segmentId } });
        }

        // Create after segment if there are remaining utterances
        if (afterUtterances.length > 0) {
            const afterStart = afterUtterances[0].startTimestamp;
            const afterEnd = afterUtterances[afterUtterances.length - 1].endTimestamp;
            
            const afterSegment = await tx.speakerSegment.create({
                data: {
                    cityId,
                    meetingId,
                    speakerTagId: originalSegment.speakerTagId, // Same speaker as original
                    startTimestamp: afterStart,
                    endTimestamp: afterEnd
                },
                 include: speakerSegmentWithRelationsInclude
            });
            
            await tx.utterance.updateMany({
                where: { id: { in: afterUtterances.map(u => u.id) } },
                data: { speakerSegmentId: afterSegment.id }
            });
             createdSegments.push(afterSegment);
        }

        // Return all segments in chronological order
        const finalSegments = [];
        
        // Re-fetch original if not deleted
        if (beforeUtterances.length > 0) {
             const updatedOriginal = await tx.speakerSegment.findUnique({
                where: { id: segmentId },
                include: speakerSegmentWithRelationsInclude
            });
            if (updatedOriginal) finalSegments.push(updatedOriginal);
        }

        // Re-fetch middle to ensure relations
        const finalMiddle = await tx.speakerSegment.findUnique({
            where: { id: middleSegment.id },
            include: speakerSegmentWithRelationsInclude
        });
        if (finalMiddle) finalSegments.push(finalMiddle);
        
        if (afterUtterances.length > 0) {
              const finalAfter = await tx.speakerSegment.findUnique({
                // @ts-ignore - we know we created it if length > 0
                where: { id: createdSegments[0].id }, 
                include: speakerSegmentWithRelationsInclude
            });
             if (finalAfter) finalSegments.push(finalAfter);
        }
        
        return finalSegments;
    });
}<|MERGE_RESOLUTION|>--- conflicted
+++ resolved
@@ -1,11 +1,7 @@
 "use server";
 import prisma from './prisma';
 import { withUserAuthorizedToEdit } from '../auth';
-<<<<<<< HEAD
-import { CouncilMeeting, City, SpeakerSegment, Utterance, SpeakerTag, TopicLabel, Topic, Summary, Prisma } from '@prisma/client';
-=======
 import { CouncilMeeting, City, Prisma } from '@prisma/client';
->>>>>>> dcfe1aa8
 import { PersonWithRelations } from './people';
 import { isRoleActiveAt } from '../utils';
 import { roleWithRelationsInclude } from './types';
@@ -28,17 +24,7 @@
         include: {
             person: {
                 include: {
-<<<<<<< HEAD
-                    roles: {
-                        include: {
-                            party: true,
-                            city: true,
-                            administrativeBody: true
-                        }
-                    }
-=======
                     roles: roleWithRelationsInclude
->>>>>>> dcfe1aa8
                 }
             }
         }
@@ -797,7 +783,7 @@
         if (beforeUtterances.length > 0) {
             const beforeStart = beforeUtterances[0].startTimestamp;
             const beforeEnd = beforeUtterances[beforeUtterances.length - 1].endTimestamp;
-            
+
             await tx.speakerSegment.update({
                 where: { id: segmentId },
                 data: { startTimestamp: beforeStart, endTimestamp: beforeEnd }
@@ -810,7 +796,7 @@
         if (afterUtterances.length > 0) {
             const afterStart = afterUtterances[0].startTimestamp;
             const afterEnd = afterUtterances[afterUtterances.length - 1].endTimestamp;
-            
+
             const afterSegment = await tx.speakerSegment.create({
                 data: {
                     cityId,
@@ -819,22 +805,22 @@
                     startTimestamp: afterStart,
                     endTimestamp: afterEnd
                 },
-                 include: speakerSegmentWithRelationsInclude
+                include: speakerSegmentWithRelationsInclude
             });
-            
+
             await tx.utterance.updateMany({
                 where: { id: { in: afterUtterances.map(u => u.id) } },
                 data: { speakerSegmentId: afterSegment.id }
             });
-             createdSegments.push(afterSegment);
+            createdSegments.push(afterSegment);
         }
 
         // Return all segments in chronological order
         const finalSegments = [];
-        
+
         // Re-fetch original if not deleted
         if (beforeUtterances.length > 0) {
-             const updatedOriginal = await tx.speakerSegment.findUnique({
+            const updatedOriginal = await tx.speakerSegment.findUnique({
                 where: { id: segmentId },
                 include: speakerSegmentWithRelationsInclude
             });
@@ -847,16 +833,16 @@
             include: speakerSegmentWithRelationsInclude
         });
         if (finalMiddle) finalSegments.push(finalMiddle);
-        
+
         if (afterUtterances.length > 0) {
-              const finalAfter = await tx.speakerSegment.findUnique({
+            const finalAfter = await tx.speakerSegment.findUnique({
                 // @ts-ignore - we know we created it if length > 0
-                where: { id: createdSegments[0].id }, 
+                where: { id: createdSegments[0].id },
                 include: speakerSegmentWithRelationsInclude
             });
-             if (finalAfter) finalSegments.push(finalAfter);
-        }
-        
+            if (finalAfter) finalSegments.push(finalAfter);
+        }
+
         return finalSegments;
     });
 }