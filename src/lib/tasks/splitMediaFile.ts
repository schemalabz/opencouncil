"use server";

import { SplitMediaFileRequest, SplitMediaFileResult } from "../apiTypes";
import { withUserAuthorizedToEdit } from "../auth";
import { getCouncilMeeting } from "../db/meetings";
import { getPodcastSpec } from "../db/podcasts";
import prisma from "../db/prisma";
import { startTask } from "./tasks";

export async function requestSplitMediaFileForPodcast(podcastId: string) {
    const podcastSpec = await getPodcastSpec(podcastId);
    if (!podcastSpec) {
        throw new Error('Podcast spec not found');
    }

    const meeting = await getCouncilMeeting(podcastSpec.cityId, podcastSpec.councilMeetingId);
    if (!meeting) {
        throw new Error('Meeting not found');
    }


<<<<<<< HEAD
    await withUserAuthorizedToEdit({ councilMeetingId: meeting.id });
=======
    await withUserAuthorizedToEdit({cityId: meeting.cityId, councilMeetingId: meeting.id });
>>>>>>> b2556218

    if (!meeting.audioUrl) {
        throw new Error('Meeting audio URL not found');
    }

    const audioParts = podcastSpec.parts.filter(part => part.type === 'AUDIO').map((podcastPart) => {
        return {
            id: podcastPart.id,
            segments: podcastPart.podcastPartAudioUtterances.map((podcastPartAudioUtterance) => {
                return {
                    startTimestamp: podcastPartAudioUtterance.utterance.startTimestamp,
                    endTimestamp: podcastPartAudioUtterance.utterance.endTimestamp,
                }
            }).sort((a, b) => a.startTimestamp - b.startTimestamp)
        }
    });

    const request: Omit<SplitMediaFileRequest, 'callbackUrl'> = {
        url: meeting.audioUrl,
        type: 'audio',
        parts: audioParts,
    }

    return startTask('splitMediaFile', request, meeting.id, meeting.cityId);
}

export async function requestSplitMediaFileForHighlight(highlightId: string) {
    const highlight = await prisma.highlight.findUnique({
        where: { id: highlightId },
        include: {
            meeting: true,
            highlightedUtterances: {
                include: {
                    utterance: true
                }
            }
        }
    });

    if (!highlight) {
        throw new Error('Highlight not found');
    }

<<<<<<< HEAD
    await withUserAuthorizedToEdit({ councilMeetingId: highlight.meeting.id });
=======
    await withUserAuthorizedToEdit({cityId: highlight.cityId, councilMeetingId: highlight.meeting.id });
>>>>>>> b2556218

    if (!highlight.meeting.videoUrl) {
        throw new Error('Meeting video URL not found');
    }

    const segments = highlight.highlightedUtterances.map(hu => ({
        startTimestamp: hu.utterance.startTimestamp,
        endTimestamp: hu.utterance.endTimestamp
    })).sort((a, b) => a.startTimestamp - b.startTimestamp);

    const request: Omit<SplitMediaFileRequest, 'callbackUrl'> = {
        url: highlight.meeting.videoUrl,
        type: 'video',
        parts: [{
            id: highlight.id,
            segments
        }]
    };

    return startTask('splitMediaFile', request, highlight.meeting.id, highlight.cityId);
}

export async function handleSplitMediaFileResult(taskId: string, response: SplitMediaFileResult) {
    console.log('handleSplitMediaFileResult', taskId, response);
    const task = await prisma.taskStatus.findUnique({
        where: { id: taskId },
        include: { councilMeeting: true }
    });

    if (!task) {
        throw new Error('Task not found');
    }

    const { councilMeeting } = task;

    // Validate the response
    if (!Array.isArray(response.parts)) {
        throw new Error('Invalid response format: parts should be an array');
    }

    // Update either PodcastParts or Highlights based on which ID exists
    await prisma.$transaction(async (prisma) => {
        for (const part of response.parts) {
            // Try to find podcast part
            const podcastPart = await prisma.podcastPart.findUnique({
                where: { id: part.id }
            });

            if (podcastPart) {
                // Update podcast part
                await prisma.podcastPart.update({
                    where: { id: part.id },
                    data: {
                        audioSegmentUrl: part.url,
                        duration: part.duration,
                        startTimestamp: part.startTimestamp,
                        endTimestamp: part.endTimestamp,
                    },
                });
                console.log(`Updated podcast part ${part.id} for meeting ${councilMeeting.id}`);
            } else {
                // Try to find and update highlight
                const highlight = await prisma.highlight.findUnique({
                    where: { id: part.id }
                });

                if (highlight) {
                    await prisma.highlight.update({
                        where: { id: part.id },
                        data: {
                            videoUrl: part.url,
                            ...(part.muxPlaybackId && { muxPlaybackId: part.muxPlaybackId })
                        }
                    });
                    console.log(`Updated highlight ${part.id} for meeting ${councilMeeting.id}`);
                } else {
                    console.warn(`Could not find podcast part or highlight with ID ${part.id}`);
                }
            }
        }
    });
}<|MERGE_RESOLUTION|>--- conflicted
+++ resolved
@@ -18,12 +18,7 @@
         throw new Error('Meeting not found');
     }
 
-
-<<<<<<< HEAD
-    await withUserAuthorizedToEdit({ councilMeetingId: meeting.id });
-=======
-    await withUserAuthorizedToEdit({cityId: meeting.cityId, councilMeetingId: meeting.id });
->>>>>>> b2556218
+    await withUserAuthorizedToEdit({ cityId: meeting.cityId, councilMeetingId: meeting.id });
 
     if (!meeting.audioUrl) {
         throw new Error('Meeting audio URL not found');
@@ -67,11 +62,7 @@
         throw new Error('Highlight not found');
     }
 
-<<<<<<< HEAD
-    await withUserAuthorizedToEdit({ councilMeetingId: highlight.meeting.id });
-=======
-    await withUserAuthorizedToEdit({cityId: highlight.cityId, councilMeetingId: highlight.meeting.id });
->>>>>>> b2556218
+    await withUserAuthorizedToEdit({ cityId: highlight.cityId, councilMeetingId: highlight.meeting.id });
 
     if (!highlight.meeting.videoUrl) {
         throw new Error('Meeting video URL not found');
