--- conflicted
+++ resolved
@@ -8,12 +8,8 @@
 import { handleSplitMediaFileResult } from './splitMediaFile';
 import { handleFixTranscriptResult } from './fixTranscript';
 import { handleProcessAgendaResult } from './processAgenda';
-<<<<<<< HEAD
+import { handleGenerateVoiceprintResult } from './generateVoiceprint';
 import { withUserAuthorizedToEdit } from '../auth';
-=======
-import { handleGenerateVoiceprintResult } from './generateVoiceprint';
->>>>>>> 91dce049
-
 
 export const startTask = async (taskType: string, requestBody: any, councilMeetingId: string, cityId: string, options: { force?: boolean } = {}) => {
     // Check for existing running task
