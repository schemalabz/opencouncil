// This is your Prisma schema file,
// learn more about it in the docs: https://pris.ly/d/prisma-schema

generator client {
  provider = "prisma-client-js"
  previewFeatures = ["postgresqlExtensions"]
}

datasource db {
  provider = "postgresql"
  url      = env("DATABASE_URL")
  directUrl = env("DIRECT_URL")
  extensions = [postgis]
}

model City {
  id        String   @id @default(cuid())
  name      String   // Αθήνα
  name_en   String   // Athens
  name_municipality String // Δήμος Αθηναίων
  name_municipality_en String // Municipality of Athens
  logoImage String?
  timezone  String
  createdAt DateTime @default(now())
  updatedAt DateTime @updatedAt
  officialSupport Boolean @default(false)
  status CityStatus @default(pending)
  authorityType AuthorityType @default(municipality)
  wikipediaId String?
  geometry Unsupported("geometry")?
  supportsNotifications Boolean @default(false)
  consultationsEnabled Boolean @default(false)
  peopleOrdering PeopleOrdering @default(default)

  parties        Party[]
  persons        Person[]
  councilMeetings CouncilMeeting[]
  administrators Administers[]
  administrativeBodies AdministrativeBody[]
  
  petitions Petition[]
  notificationPreferences NotificationPreference[]
  notifications Notification[]

  roles Role[]

  // City message relation
  message CityMessage?

  // Consultations relation
  consultations Consultation[]
  consultationComments ConsultationComment[]

  @@index([status])
}

enum AuthorityType {
  municipality
  region
}

<<<<<<< HEAD
enum CityStatus {
  pending   // City is pending activation (isPending: true)
  unlisted // City is not publicly listed (isPending: false, isListed: false)
  listed    // City is publicly listed (isPending: false, isListed: true)
=======
enum PeopleOrdering {
  default
  partyRank
>>>>>>> 5a8a2cd9
}

enum AdministrativeBodyType {
  council      // Συμβούλιο (π.χ. Δημοτικό Συμβούλιο)
  committee    // Επιτροπή (π.χ. Δημοτική Επιτροπή)
  community    // Κοινότητα (π.χ. 5η Δημοτική Κοινότητα)
}

enum NotificationBehavior {
  NOTIFICATIONS_DISABLED
  NOTIFICATIONS_AUTO
  NOTIFICATIONS_APPROVAL
}

model AdministrativeBody {
  id        String   @id @default(cuid())
  name      String   // e.g. "5η Δημοτική Κοινότητα"
  name_en   String   // e.g. "5th Municipal Community"
  type      AdministrativeBodyType
  notificationBehavior NotificationBehavior @default(NOTIFICATIONS_APPROVAL)
  youtubeChannelUrl String?
  createdAt DateTime @default(now())
  updatedAt DateTime @updatedAt

  city      City     @relation(fields: [cityId], references: [id], onDelete: Cascade)
  cityId    String
  meetings  CouncilMeeting[]

  roles Role[]

  @@index([cityId])
}

model Party {
  id        String   @id @default(cuid())
  name      String
  name_en   String
  name_short String
  name_short_en String
  colorHex  String
  logo      String?
  createdAt DateTime @default(now())
  updatedAt DateTime @updatedAt



  city City @relation(fields: [cityId], references: [id], onDelete: Cascade)
  cityId String

  roles Role[]

  administrators Administers[]

  @@index([cityId])
}

model Person {
  id        String   @id @default(cuid())
  name  String
  name_en String
  name_short String
  name_short_en String
  image     String?
  
  roles Role[]

  activeFrom DateTime?
  activeTo DateTime?
  createdAt DateTime @default(now())
  updatedAt DateTime @updatedAt
  profileUrl String?

  speakerTags SpeakerTag[]
  voicePrints VoicePrint[]
  city   City   @relation(fields: [cityId], references: [id], onDelete: Cascade)
  cityId String


  administrators Administers[]
  subjectsIntroduced Subject[]

  @@index([cityId])
}

model CouncilMeeting {
  id        String   @default(cuid())
  name      String
  name_en   String
  dateTime  DateTime
  youtubeUrl String?
  agendaUrl String?
  videoUrl String?
  audioUrl String?
  muxPlaybackId String?
  createdAt DateTime @default(now())
  updatedAt DateTime @updatedAt
  released  Boolean  @default(false)

  city   City   @relation(fields: [cityId], references: [id], onDelete: Cascade)
  cityId String

  administrativeBody AdministrativeBody? @relation(fields: [administrativeBodyId], references: [id], onDelete: SetNull)
  administrativeBodyId String?

  taskStatuses TaskStatus[]
  speakerSegments SpeakerSegment[]
  highlights Highlight[]
  subjects Subject[]
  podcastSpecs PodcastSpec[]

  notifications Notification[]

  @@id([cityId, id])
  @@unique([cityId, id])

  @@index([dateTime])
  @@index([released])
  @@index([administrativeBodyId])
}

model TaskStatus {
  id        String   @id @default(cuid())
  createdAt DateTime @default(now())
  updatedAt DateTime @updatedAt
  status    String   @default("pending")
  stage     String?
  percentComplete Float?
  type      String
  requestBody String
  responseBody String?

  version Int?

  councilMeeting   CouncilMeeting @relation(fields: [councilMeetingId, cityId], references: [id, cityId], onDelete: Cascade)
  councilMeetingId String
  cityId            String

  @@index([councilMeetingId, cityId])
}

model VoicePrint {
  id                  String    @id @default(cuid())
  embedding           String    @db.Text
  sourceAudioUrl      String    // URL to the audio source used for the voiceprint
  startTimestamp      Float     // Start time of the extracted audio in the original media
  endTimestamp        Float     // End time of the extracted audio in the original media
  createdAt           DateTime  @default(now())
  updatedAt           DateTime  @updatedAt
  
  person              Person    @relation(fields: [personId], references: [id], onDelete: Cascade)
  personId            String
  
  // Reference to the speaker segment used to generate this voiceprint
  sourceSegment       SpeakerSegment @relation(fields: [sourceSegmentId], references: [id], onDelete: Cascade)
  sourceSegmentId     String
  
  @@index([personId])
  @@index([sourceSegmentId])
}

model SpeakerTag {
  id              String   @id @default(cuid())
  createdAt       DateTime @default(now())
  updatedAt       DateTime @updatedAt
  label           String?

  person Person? @relation(fields: [personId], references: [id], onDelete: SetNull)
  personId String?

  speakerSegments SpeakerSegment[]

  @@index([personId])
}

model SpeakerSegment {
  id              String   @id @default(cuid())
  startTimestamp  Float
  endTimestamp    Float
  createdAt       DateTime @default(now())
  updatedAt       DateTime @updatedAt

  meeting   CouncilMeeting @relation(fields: [meetingId, cityId], references: [id, cityId], onDelete: Cascade)
  meetingId String
  cityId String

  speakerTag SpeakerTag @relation(fields: [speakerTagId], references: [id], onDelete: Cascade)
  speakerTagId String

  utterances Utterance[]

  topicLabels TopicLabel[]
  summary Summary?

  subjects SubjectSpeakerSegment[]
  
  usedForVoiceprints VoicePrint[]

  @@index([meetingId, cityId, startTimestamp])
  @@index([speakerTagId])
}

enum SpeakerSegmentType {
  procedural
  substantive
}

model Utterance {
  id              String   @id @default(cuid())
  startTimestamp  Float
  endTimestamp    Float
  text            String
  drift           Float    @default(0)
  createdAt       DateTime @default(now())
  updatedAt       DateTime @updatedAt

  speakerSegment SpeakerSegment @relation(fields: [speakerSegmentId], references: [id], onDelete: Cascade)
  speakerSegmentId String
  uncertain Boolean @default(false)
  lastModifiedBy LastModifiedBy?

  words Word[]
  highlightedUtterances HighlightedUtterance[]
  podcastPartAudioUtterances PodcastPartAudioUtterance[]
  @@index([speakerSegmentId, startTimestamp])
  utteranceEdits UtteranceEdit[]
}

enum LastModifiedBy {
  user
  task
}

model Word {
  id              String   @id @default(cuid())
  text            String
  startTimestamp  Float
  endTimestamp    Float
  createdAt       DateTime @default(now())
  updatedAt       DateTime @updatedAt
  confidence      Float    @default(1)

  utterance Utterance @relation(fields: [utteranceId], references: [id], onDelete: Cascade)
  utteranceId String

  @@index([utteranceId, startTimestamp])
}

model TopicLabel {
  id        String   @id  @default(cuid())

  speakerSegment SpeakerSegment @relation(fields: [speakerSegmentId], references: [id], onDelete: Cascade)
  speakerSegmentId String

  topic Topic @relation(fields: [topicId], references: [id], onDelete: Cascade)
  topicId String

  createdAt DateTime @default(now())
  updatedAt DateTime @updatedAt

  @@index([speakerSegmentId, topicId])
}

model Topic {
  id        String   @id  @default(cuid())
  name      String
  name_en   String
  colorHex  String
  icon      String?

  createdAt DateTime @default(now())
  updatedAt DateTime @updatedAt

  topicLabels TopicLabel[]
  subjects Subject[]
  
  // Add relation to notification preferences
  notificationPreferences NotificationPreference[] @relation("NotificationTopic")
}

model Summary {
  id        String   @id  @default(cuid())
  text      String

  speakerSegment SpeakerSegment @relation(fields: [speakerSegmentId], references: [id], onDelete: Cascade)
  speakerSegmentId String @unique

  createdAt DateTime @default(now())
  updatedAt DateTime @updatedAt
  
  type SpeakerSegmentType?

  @@index([speakerSegmentId])
}

model Subject {
  id        String   @id  @default(cuid())
  name      String
  description String

  cityId String
  councilMeetingId String

  hot Boolean @default(false)
  agendaItemIndex Int?
  nonAgendaReason NonAgendaReason?
  topicId String?
  locationId String?

  createdAt DateTime @default(now())
  updatedAt DateTime @updatedAt

  personId String?
  introducedBy Person? @relation(fields: [personId], references: [id], onDelete: SetNull)

  councilMeeting CouncilMeeting @relation(fields: [cityId, councilMeetingId], references: [cityId, id], onDelete: Cascade)
  topic Topic? @relation(fields: [topicId], references: [id], onDelete: SetNull)

  location Location? @relation(fields: [locationId], references: [id], onDelete: SetNull)
  highlights Highlight[]
  speakerSegments SubjectSpeakerSegment[]

  context String?
  contextCitationUrls String[]

  notifications NotificationSubject[]

  @@index([cityId, councilMeetingId])
}

enum NonAgendaReason {
  beforeAgenda
  outOfAgenda
}

enum LocationType {
  point
  lineString
  polygon
}

model Location {
  id        String   @id  @default(cuid())
  type LocationType
  text String
  coordinates Unsupported("geometry")

  subjects Subject[]
  
  // Relation to notification preferences
  notificationPreferences NotificationPreference[] @relation("NotificationLocation")
}

model SubjectSpeakerSegment {
  id        String   @id  @default(cuid())

  subject Subject @relation(fields: [subjectId], references: [id], onDelete: Cascade)
  subjectId String
  summary String?

  speakerSegment SpeakerSegment @relation(fields: [speakerSegmentId], references: [id], onDelete: Cascade)
  speakerSegmentId String

  createdAt DateTime @default(now())
  updatedAt DateTime @updatedAt
}

model Highlight {
  id        String   @id  @default(cuid())
  name      String

  createdAt DateTime @default(now())
  updatedAt DateTime @updatedAt

  meeting   CouncilMeeting @relation(fields: [meetingId, cityId], references: [id, cityId], onDelete: Cascade)
  meetingId String
  cityId String

  highlightedUtterances HighlightedUtterance[]
  
  subject Subject? @relation(fields: [subjectId], references: [id], onDelete: SetNull)
  subjectId String?

  videoUrl String?
  muxPlaybackId String?

  isShowcased Boolean @default(false)

  @@index([meetingId, cityId])
}

model HighlightedUtterance {
  id        String   @id  @default(cuid())
  
  utterance Utterance @relation(fields: [utteranceId], references: [id], onDelete: Cascade)
  utteranceId String

  highlight Highlight @relation(fields: [highlightId], references: [id], onDelete: Cascade)
  highlightId String

  createdAt       DateTime @default(now())
  updatedAt       DateTime @updatedAt
}

model PodcastSpec {
  id        String   @id  @default(cuid())
  councilMeetingId String
  cityId String
  createdAt DateTime @default(now())
  updatedAt DateTime @updatedAt

  meeting   CouncilMeeting @relation(fields: [councilMeetingId, cityId], references: [id, cityId], onDelete: Cascade)
  parts PodcastPart[]
}

enum PodcastPartType {
  HOST
  AUDIO
}

model PodcastPart {
  id        String   @id  @default(cuid())
  type PodcastPartType
  text String?
  audioSegmentUrl String?
  duration Float?
  startTimestamp Float?
  endTimestamp Float?
  index Int

  podcastSpec PodcastSpec @relation(fields: [podcastSpecId], references: [id], onDelete: Cascade)
  podcastSpecId String

  podcastPartAudioUtterances PodcastPartAudioUtterance[]
}

model PodcastPartAudioUtterance {
  id        String   @id  @default(cuid())

  podcastPart PodcastPart @relation(fields: [podcastPartId], references: [id], onDelete: Cascade)
  podcastPartId String

  utterance Utterance @relation(fields: [utteranceId], references: [id], onDelete: Cascade)
  utteranceId String
}

model Offer {
  id        String   @id  @default(cuid())
  createdAt DateTime @default(now())
  updatedAt DateTime @updatedAt
  type      String   @default("pilot")
  version   Int?     @default(1)

  startDate DateTime
  endDate DateTime

  recipientName String
  platformPrice Float
  ingestionPerHourPrice Float
  hoursToIngest Int
  discountPercentage Float
  meetingsToIngest Int?  // Keep for backward compatibility
  hoursToGuarantee Int?  // New field for version 2
  cityId String?

  correctnessGuarantee Boolean @default(false)
  
  // Equipment rental fields
  equipmentRentalPrice Float?  // Monthly price for equipment rental
  equipmentRentalName String?  // Name/description of equipment
  equipmentRentalDescription String? // Detailed description
  
  // Physical presence fields
  physicalPresenceHours Int?  // Number of hours for physical presence
  
  respondToEmail String
  respondToPhone String
  respondToName String
}

// Users and authentication

model User {
  id            String          @id @default(cuid())
  name          String?
  email         String          @unique
  emailVerified DateTime?
  phone         String?
  onboarded     Boolean         @default(false)
  allowContact  Boolean         @default(false)
  isSuperAdmin  Boolean         @default(false)
  accounts      Account[]
  sessions      Session[]
  Authenticator Authenticator[]
  administers   Administers[]
  
  petitions Petition[]
  notificationPreferences NotificationPreference[]
  notifications Notification[]
  
  // Add these relations for consultation comments
  consultationComments ConsultationComment[]
  consultationCommentUpvotes ConsultationCommentUpvote[]
  
  createdAt DateTime @default(now())
  updatedAt DateTime @updatedAt
  utteranceEdits UtteranceEdit[]
}
 
model Account {
  userId            String
  type              String
  provider          String
  providerAccountId String
  refresh_token     String?
  access_token      String?
  expires_at        Int?
  token_type        String?
  scope             String?
  id_token          String?
  session_state     String?
 
  createdAt DateTime @default(now())
  updatedAt DateTime @updatedAt
 
  user User @relation(fields: [userId], references: [id], onDelete: Cascade)
 
  @@id([provider, providerAccountId])
}
 
model Session {
  sessionToken String   @unique
  userId       String
  expires      DateTime
  user         User     @relation(fields: [userId], references: [id], onDelete: Cascade)
 
  createdAt DateTime @default(now())
  updatedAt DateTime @updatedAt
}
 
model VerificationToken {
  identifier String
  token      String
  expires    DateTime
 
  @@id([identifier, token])
}
 
// Optional for WebAuthn support
model Authenticator {
  credentialID         String  @unique
  userId               String
  providerAccountId    String
  credentialPublicKey  String
  counter              Int
  credentialDeviceType String
  credentialBackedUp   Boolean
  transports           String?
 
  user User @relation(fields: [userId], references: [id], onDelete: Cascade)
 
  @@id([userId, credentialID])
}

model Administers {
  
  id        String   @id @default(cuid())
  user      User     @relation(fields: [userId], references: [id], onDelete: Cascade)
  userId    String
  cityId    String?
  partyId   String?
  personId  String?
  
  city      City?    @relation(fields: [cityId], references: [id], onDelete: Cascade)
  party     Party?   @relation(fields: [partyId], references: [id], onDelete: Cascade)
  person    Person?  @relation(fields: [personId], references: [id], onDelete: Cascade)

  createdAt DateTime @default(now())
  updatedAt DateTime @updatedAt

  @@unique([userId, cityId, partyId, personId])
}

model UtteranceEdit {
  id        String   @id @default(cuid())
  utterance Utterance @relation(fields: [utteranceId], references: [id], onDelete: Cascade)
  utteranceId String

  beforeText String
  afterText String

  editedBy LastModifiedBy
  userId String?

  user User? @relation(fields: [userId], references: [id], onDelete: Cascade)

  createdAt DateTime @default(now())
  updatedAt DateTime @updatedAt
}

model Role {
  id        String   @id @default(cuid())

  personId String
  person Person @relation(fields: [personId], references: [id], onDelete: Cascade)

  cityId String?
  city City? @relation(fields: [cityId], references: [id], onDelete: Cascade)

  partyId String?
  party Party? @relation(fields: [partyId], references: [id], onDelete: Cascade)

  administrativeBodyId String?
  administrativeBody AdministrativeBody? @relation(fields: [administrativeBodyId], references: [id], onDelete: Cascade)

  isHead Boolean @default(false)
  name String?
  name_en String?
  rank Int?

  startDate DateTime?
  endDate DateTime?

  createdAt DateTime @default(now())
  updatedAt DateTime @updatedAt

  @@index([personId])
  @@index([cityId])
  @@index([partyId])
  @@index([administrativeBodyId])

  // Only one role per person and {city, party, administrativeBody}
  @@unique([personId, cityId, partyId, administrativeBodyId])
}

// New models for the notification signup system
model Petition {
  id        String   @id @default(cuid())
  createdAt DateTime @default(now())
  updatedAt DateTime @updatedAt
  
  // Relations
  user      User     @relation(fields: [userId], references: [id], onDelete: Cascade)
  userId    String
  
  city      City     @relation(fields: [cityId], references: [id], onDelete: Cascade)
  cityId    String
  
  // Fields from PRD
  is_resident Boolean @default(false)
  is_citizen Boolean @default(false)
  
  @@unique([userId, cityId])
  @@index([userId])
  @@index([cityId])
}

model NotificationPreference {
  id        String   @id @default(cuid())
  createdAt DateTime @default(now())
  updatedAt DateTime @updatedAt
  
  // Relations
  user      User     @relation(fields: [userId], references: [id], onDelete: Cascade)
  userId    String
  
  city      City     @relation(fields: [cityId], references: [id], onDelete: Cascade)
  cityId    String
  
  // Many-to-many relations with locations and topics/interests
  locations Location[] @relation("NotificationLocation")
  interests Topic[]    @relation("NotificationTopic")
  
  @@unique([userId, cityId])
  @@index([userId])
  @@index([cityId])
}

model CityMessage {
  id          String   @id @default(cuid())
  cityId      String   @unique  // One message per city
  emoji       String   // lucide-react icon name
  title       String
  description String
  callToActionText String?
  callToActionUrl  String?
  callToActionExternal Boolean @default(false)
  isActive    Boolean  @default(true)
  createdAt   DateTime @default(now())
  updatedAt   DateTime @updatedAt

  city City @relation(fields: [cityId], references: [id], onDelete: Cascade)

  @@index([cityId, isActive])
}

model Consultation {
  id        String   @id @default(cuid())
  name      String
  jsonUrl   String   // URL to the regulation JSON file
  endDate   DateTime
  isActive  Boolean  @default(true)
  createdAt DateTime @default(now())
  updatedAt DateTime @updatedAt

  city      City     @relation(fields: [cityId], references: [id], onDelete: Cascade)
  cityId    String

  comments  ConsultationComment[]

  @@index([cityId, isActive])
  @@index([isActive, endDate])
}

enum ConsultationCommentEntityType {
  CHAPTER
  ARTICLE
  GEOSET
  GEOMETRY
}

model ConsultationComment {
  id            String   @id @default(cuid())
  body          String   @db.Text
  entityType    ConsultationCommentEntityType
  entityId      String   // ID of the chapter/article/geoset/geometry being commented on
  createdAt     DateTime @default(now())
  updatedAt     DateTime @updatedAt

  user          User     @relation(fields: [userId], references: [id], onDelete: Cascade)
  userId        String

  consultation  Consultation @relation(fields: [consultationId], references: [id], onDelete: Cascade)
  consultationId String

  city          City     @relation(fields: [cityId], references: [id], onDelete: Cascade)
  cityId        String

  upvotes       ConsultationCommentUpvote[]

  @@index([consultationId, entityType, entityId])
  @@index([cityId])
  @@index([userId])
}

model ConsultationCommentUpvote {
  id        String   @id @default(cuid())
  createdAt DateTime @default(now())

  user      User     @relation(fields: [userId], references: [id], onDelete: Cascade)
  userId    String

  comment   ConsultationComment @relation(fields: [commentId], references: [id], onDelete: Cascade)
  commentId String

  @@unique([userId, commentId])
  @@index([commentId])
  @@index([userId])
}

// Connects a user to a meeting (via a cityId and meetingId). Has a medium (email or message) and a type (beforeMeeting or afterMeeting).
// Has many NotificationSubjects, which are the subjects that the notification is about.
// Has many NotificationDeliveries, which are the planned (pending) and attempted (sent or failed) deliveries of the notification.
model Notification {
  id        String   @id @default(cuid())
  createdAt DateTime @default(now())
  updatedAt DateTime @updatedAt

  user      User     @relation(fields: [userId], references: [id], onDelete: Cascade)
  userId    String

  city      City     @relation(fields: [cityId], references: [id], onDelete: Cascade)
  cityId    String

  meeting   CouncilMeeting @relation(fields: [meetingId, cityId], references: [id, cityId], onDelete: Cascade)
  meetingId String

  type NotificationType

  deliveries NotificationDelivery[]
  subjects NotificationSubject[]

  @@unique([userId, cityId, meetingId, type])
  @@index([userId])
  @@index([cityId, meetingId, type])
  @@index([createdAt])
}

enum NotificationType {
  beforeMeeting
  afterMeeting
}

model NotificationSubject {
  id        String   @id @default(cuid())
  createdAt DateTime @default(now())
  updatedAt DateTime @updatedAt
  reason NotificationSubjectReason
  
  notification Notification @relation(fields: [notificationId], references: [id], onDelete: Cascade)
  notificationId String

  subject Subject @relation(fields: [subjectId], references: [id], onDelete: Cascade)
  subjectId String

  @@unique([notificationId, subjectId])
}

enum NotificationSubjectReason {
  proximity
  topic
  generalInterest
}

model NotificationDelivery {
  id        String   @id @default(cuid())
  createdAt DateTime @default(now())
  updatedAt DateTime @updatedAt

  notification Notification @relation(fields: [notificationId], references: [id], onDelete: Cascade)
  notificationId String

  // Set at creation time:
  medium NotificationMedium
  email String?
  phone String?
  status NotificationDeliveryStatus
  title String?
  body String?
  
  // Set at sending time:
  messageSentVia NotificationMessageType? // only filled in if status is sent
  sentAt DateTime?

  @@index([status])
  @@index([createdAt])
  @@unique([notificationId, medium])
}

enum NotificationMedium {
  email
  message
}

enum NotificationMessageType {
  whatsapp
  sms
}

enum NotificationDeliveryStatus {
  pending
  sent
  failed
}

// QR Campaigns for short redirects
model QrCampaign {
  id        String   @id @default(cuid())
  code      String   @unique
  url       String
  name      String?
  isActive  Boolean  @default(true)
  createdAt DateTime @default(now())
  updatedAt DateTime @updatedAt
}<|MERGE_RESOLUTION|>--- conflicted
+++ resolved
@@ -59,16 +59,15 @@
   region
 }
 
-<<<<<<< HEAD
 enum CityStatus {
   pending   // City is pending activation (isPending: true)
   unlisted // City is not publicly listed (isPending: false, isListed: false)
   listed    // City is publicly listed (isPending: false, isListed: true)
-=======
+}
+
 enum PeopleOrdering {
   default
   partyRank
->>>>>>> 5a8a2cd9
 }
 
 enum AdministrativeBodyType {
